#!/usr/bin/env python3
# dxf_nest_gpu_live.py — Live HTML viewer + SSE controls (pause/resume/stop), optional CUDA/NumPy
# - GPU accel via PyTorch when available; fast CPU fallback via NumPy if found; else pure Python
# - Thickness grouping by filename prefix "<thickness><unit>-*.dxf" (e.g., 0.5in-*, 12mm-*)
# - Guaranteed spacing via geometric offsets (pyclipper) with pixel fallback; no shared-line cutting unless enabled
# - Output: per-thickness nested .dxf; optional split per sheet
# - Standalone HTML UI written to the folder; opens automatically; Pause/Resume/Stop & Save

# ================= Default Settings (overridable by CLI) =================
FOLDER = r"C:\Users\Jsudhakaran\OneDrive - GN Corporation Inc\Desktop\test\For waterjet cutting"

SHEET_W = 48.0
SHEET_H = 96.0
SHEET_MARGIN = 0.50
SHEET_GAP = 2.0

SPACING  = 0.125          # gap between parts (drawing units)
JOIN_TOL = 0.005
ARC_CHORD_TOL = 0.01

# Spacing accuracy controls
SPACING_ABS_TOL = 1e-4     # absolute tolerance (drawing units)
SPACING_REL_TOL = 0.01     # relative tolerance (fraction of spacing)

# Safety halo applied around each rasterized part (drawing units)
SAFETY_GAP = 0.01

FALLBACK_OPEN_AS_BBOX = True

ALLOW_ROTATE_90   = True
ALLOW_MIRROR      = False
USE_OBB_CANDIDATE = True

INSUNITS = 1  # 1=inches (DXF header), 4=mm

RECT_ALIGN_MODE = "prefer"  # "off" | "prefer" | "force"
RECT_ALIGN_TOL  = 1e-3

ALLOW_NEST_IN_HOLES = True
NEST_MODE = "bitmap"         # "bitmap" | "shelf"
PIXELS_PER_UNIT = 20

BITMAP_EVAL_WORKERS = None
BITMAP_DEVICE = None  # "cuda", "cuda:0", "cpu", etc.

SHUFFLE_TRIES = 5
SHUFFLE_SEED  = None

GROUP_BY_THICKNESS = False
THICKNESS_LABEL_UNITS = "auto"  # "auto"|"in"|"mm"
SPLIT_SHEETS = False
MERGE_LINES  = True         # shared-line cutting OFF by default (preserve gap)
ROTATION_STEP_DEG = 0.0

SAFETY_PX = 2
MIN_SPACING_PIXELS = 4

CLIPPER_SCALE = 1_000_000.0
CLIPPER_ARC_TOL = 0.001
CLIPPER_MITER = 4.0
MAX_AUTO_SCALE = 8192

_PRECISION_WARNING_EMITTED = False

# Live UI / server
UI_FILENAME = "nest_viewer.html"
HTTP_HOST   = "127.0.0.1"
HTTP_PORT   = 0  # 0 = auto-pick a free port
# ========================================================================

import os, math, re, sys, json, time, webbrowser, threading, traceback, datetime
from typing import List, Tuple, Dict, Optional, Any

Point = Tuple[float, float]
Loop = List[Point]
Seg = Tuple[Point, Point]
from random import Random
from urllib.parse import urlparse, parse_qs

try:
    import pyclipper
except Exception:  # optional dependency for precise offsets
    pyclipper = None

# A precise polygon offsetter is always available: either pyclipper or a
# built-in geometric fallback implemented below.
PRECISION_OFFSETS_AVAILABLE = True

# Fallback sample folder shipped with script
_REPO_SAMPLE_FOLDER = os.path.join(os.path.dirname(__file__), "For waterjet cutting")
if os.path.isdir(_REPO_SAMPLE_FOLDER):
    FOLDER = _REPO_SAMPLE_FOLDER

if not BITMAP_EVAL_WORKERS:
    cpu_count = os.cpu_count() or 1
    BITMAP_EVAL_WORKERS = max(1, cpu_count)

IS_WINDOWS = (os.name == "nt")

# Runtime toggles exposed in the HTML UI (key, label, global attr, description)
_UI_TOGGLE_DEFS = [
    ("allow_mirror", "Allow mirror / flip parts", "ALLOW_MIRROR", "Permit mirrored copies when searching poses."),
    ("allow_rotate_90", "Allow automatic 90° rotations", "ALLOW_ROTATE_90", "Include a 90° rotation candidate."),
    ("use_obb", "Use OBB seeding", "USE_OBB_CANDIDATE", "Seed placement with oriented bounding box pose."),
    ("allow_holes", "Allow nesting inside holes", "ALLOW_NEST_IN_HOLES", "Permit parts to be placed within other part holes."),
    ("fallback_bbox", "Fallback open profiles to bounding boxes", "FALLBACK_OPEN_AS_BBOX", "Treat open DXF profiles as rectangles."),
    ("group_by_thickness", "Group by thickness labels", "GROUP_BY_THICKNESS", "Nest files grouped by detected thickness."),
    ("split_sheets", "Split sheets into separate DXFs", "SPLIT_SHEETS", "Write one DXF per finished sheet."),
    ("merge_lines", "Merge touching lines", "MERGE_LINES", "Combine collinear edges for shared cutting."),
]


_UI_FIELD_DEFS = [
    {
        "key": "folder",
        "label": "DXF folder",
        "attr": "FOLDER",
        "type": "text",
        "description": "Directory containing DXF files and optional quantity/label text files.",
        "parser": lambda raw: os.path.abspath(os.path.expanduser(str(raw))),
    },
    {
        "key": "sheet_w",
        "label": "Sheet width",
        "attr": "SHEET_W",
        "type": "number",
        "min": 0.01,
        "step": 0.5,
        "parser": lambda raw: max(0.01, float(raw)),
    },
    {
        "key": "sheet_h",
        "label": "Sheet height",
        "attr": "SHEET_H",
        "type": "number",
        "min": 0.01,
        "step": 0.5,
        "parser": lambda raw: max(0.01, float(raw)),
    },
    {
        "key": "sheet_margin",
        "label": "Sheet margin",
        "attr": "SHEET_MARGIN",
        "type": "number",
        "min": 0.0,
        "step": 0.05,
        "parser": lambda raw: max(0.0, float(raw)),
    },
    {
        "key": "sheet_gap",
        "label": "Gap between exported sheets",
        "attr": "SHEET_GAP",
        "type": "number",
        "min": 0.0,
        "step": 0.1,
        "parser": lambda raw: max(0.0, float(raw)),
    },
    {
        "key": "spacing",
        "label": "Part spacing",
        "attr": "SPACING",
        "type": "number",
        "min": 0.0,
        "step": 0.01,
        "parser": lambda raw: max(0.0, float(raw)),
    },
    {
        "key": "safety_gap",
        "label": "Safety halo",
        "attr": "SAFETY_GAP",
        "type": "number",
        "min": 0.0,
        "step": 0.001,
        "parser": lambda raw: max(0.0, float(raw)),
    },
    {
        "key": "spacing_abs_tol",
        "label": "Spacing abs tol",
        "attr": "SPACING_ABS_TOL",
        "type": "number",
        "min": 1e-9,
        "step": 1e-5,
        "parser": lambda raw: max(1e-9, float(raw)),
    },
    {
        "key": "spacing_rel_tol",
        "label": "Spacing rel tol",
        "attr": "SPACING_REL_TOL",
        "type": "number",
        "min": 0.0,
        "step": 0.001,
        "parser": lambda raw: max(0.0, float(raw)),
    },
    {
        "key": "join_tol",
        "label": "Join tolerance",
        "attr": "JOIN_TOL",
        "type": "number",
        "min": 0.0,
        "step": 0.001,
        "parser": lambda raw: max(0.0, float(raw)),
    },
    {
        "key": "arc_chord_tol",
        "label": "Arc chord tolerance",
        "attr": "ARC_CHORD_TOL",
        "type": "number",
        "min": 0.0,
        "step": 0.001,
        "parser": lambda raw: max(0.0, float(raw)),
    },
    {
        "key": "rect_align_mode",
        "label": "Rectangular alignment",
        "attr": "RECT_ALIGN_MODE",
        "type": "select",
        "options": [
            {"value": "off", "label": "Off"},
            {"value": "prefer", "label": "Prefer"},
            {"value": "force", "label": "Force"},
        ],
        "parser": lambda raw: (str(raw).lower() if str(raw).lower() in {"off", "prefer", "force"} else RECT_ALIGN_MODE),
    },
    {
        "key": "rect_align_tol",
        "label": "Rectangular align tolerance",
        "attr": "RECT_ALIGN_TOL",
        "type": "number",
        "min": 0.0,
        "step": 1e-4,
        "parser": lambda raw: max(0.0, float(raw)),
    },
    {
        "key": "nest_mode",
        "label": "Nesting mode",
        "attr": "NEST_MODE",
        "type": "select",
        "options": [
            {"value": "bitmap", "label": "Bitmap (fast, dense)"},
            {"value": "shelf", "label": "Shelf (simple)"},
        ],
        "parser": lambda raw: (str(raw).lower() if str(raw).lower() in {"bitmap", "shelf"} else NEST_MODE),
    },
    {
        "key": "pixels_per_unit",
        "label": "Pixels per unit",
        "attr": "PIXELS_PER_UNIT",
        "type": "number",
        "min": 1,
        "step": 1,
        "parser": lambda raw: max(1, int(float(raw))),
    },
    {
        "key": "bitmap_workers",
        "label": "Bitmap workers",
        "attr": "BITMAP_EVAL_WORKERS",
        "type": "number",
        "min": 1,
        "step": 1,
        "allow_none": True,
        "parser": lambda raw: max(1, int(float(raw))),
    },
    {
        "key": "bitmap_device",
        "label": "Bitmap device",
        "attr": "BITMAP_DEVICE",
        "type": "text",
        "allow_none": True,
        "description": "PyTorch device string (e.g. cuda, cuda:0, cpu). Leave blank for auto.",
        "parser": lambda raw: (str(raw).strip() or None),
    },
    {
        "key": "shuffle_tries",
        "label": "Shuffle tries",
        "attr": "SHUFFLE_TRIES",
        "type": "number",
        "min": 1,
        "step": 1,
        "parser": lambda raw: max(1, int(float(raw))),
    },
    {
        "key": "shuffle_seed",
        "label": "Shuffle seed",
        "attr": "SHUFFLE_SEED",
        "type": "number",
        "allow_none": True,
        "parser": lambda raw: int(float(raw)),
    },
    {
        "key": "thickness_units",
        "label": "Thickness label units",
        "attr": "THICKNESS_LABEL_UNITS",
        "type": "select",
        "options": [
            {"value": "auto", "label": "Auto"},
            {"value": "in", "label": "Inches"},
            {"value": "mm", "label": "Millimetres"},
        ],
        "parser": lambda raw: (str(raw).lower() if str(raw).lower() in {"auto", "in", "mm"} else THICKNESS_LABEL_UNITS),
    },
    {
        "key": "rotation_step",
        "label": "Rotation step (deg)",
        "attr": "ROTATION_STEP_DEG",
        "type": "number",
        "min": 0.0,
        "step": 1.0,
        "parser": lambda raw: max(0.0, float(raw)),
    },
    {
        "key": "safety_px",
        "label": "Safety pixels",
        "attr": "SAFETY_PX",
        "type": "number",
        "min": 0,
        "step": 1,
        "parser": lambda raw: max(0, int(float(raw))),
    },
    {
        "key": "min_spacing_px",
        "label": "Minimum spacing pixels",
        "attr": "MIN_SPACING_PIXELS",
        "type": "number",
        "min": 1,
        "step": 1,
        "parser": lambda raw: max(1, int(float(raw))),
    },
    {
        "key": "insunits",
        "label": "DXF INSUNITS header",
        "attr": "INSUNITS",
        "type": "select",
        "options": [
            {"value": "in", "label": "Inches"},
            {"value": "mm", "label": "Millimetres"},
        ],
        "parser": lambda raw: (1 if str(raw).lower() != "mm" else 4),
        "to_ui": lambda val: "mm" if int(val)==4 else "in",
    },
]


def _ui_toggle_snapshot():
    snap = []
    g = globals()
    for key, label, attr, desc in _UI_TOGGLE_DEFS:
        snap.append({
            "key": key,
            "label": label,
            "value": bool(g.get(attr)),
            "description": desc,
        })
    return snap


def _ui_field_snapshot():
    snap = []
    g = globals()
    for field in _UI_FIELD_DEFS:
        attr = field["attr"]
        raw_val = g.get(attr)
        to_ui = field.get("to_ui")
        try:
            value = to_ui(raw_val) if to_ui else raw_val
        except Exception:
            value = raw_val
        if value is None:
            value = ""
        entry = {
            "key": field["key"],
            "label": field.get("label", field["key"]),
            "type": field.get("type", "text"),
            "value": value,
            "description": field.get("description"),
        }
        for extra in ("min", "max", "step", "placeholder"):
            if extra in field:
                entry[extra] = field[extra]
        options = field.get("options")
        if options:
            entry["options"] = options
        snap.append(entry)
    return snap


def _apply_toggle_config(cfg: Dict[str, Any]):
    if not isinstance(cfg, dict):
        return
    g = globals()
    for key, _label, attr, _desc in _UI_TOGGLE_DEFS:
        if key in cfg:
            g[attr] = bool(cfg[key])


def _apply_field_config(cfg: Dict[str, Any]):
    if not isinstance(cfg, dict):
        return
    g = globals()
    for field in _UI_FIELD_DEFS:
        key = field["key"]
        if key not in cfg:
            continue
        raw = cfg[key]
        if raw is None:
            if field.get("allow_none"):
                g[field["attr"]] = None
            continue
        if isinstance(raw, str) and raw.strip() == "":
            if field.get("allow_none"):
                g[field["attr"]] = None
            continue
        parser = field.get("parser")
        try:
            value = parser(raw) if parser else raw
        except Exception:
            continue
        g[field["attr"]] = value


# ---------- Tiny Win progress window (optional) ----------
if IS_WINDOWS:
    import ctypes
    user32  = ctypes.windll.user32
    gdi32   = ctypes.windll.gdi32
    kernel32= ctypes.windll.kernel32

    UINT = ctypes.c_uint; DWORD = ctypes.c_uint; INT = ctypes.c_int; LONG = ctypes.c_long
    ULONG_PTR = ctypes.c_size_t; LONG_PTR  = ctypes.c_ssize_t
    WPARAM = ULONG_PTR; LPARAM = LONG_PTR; LRESULT = LONG_PTR
    HWND = ctypes.c_void_p; HINSTANCE = ctypes.c_void_p; HICON = ctypes.c_void_p
    HCURSOR = ctypes.c_void_p; HBRUSH = ctypes.c_void_p; HMENU = ctypes.c_void_p
    LPCWSTR = ctypes.c_wchar_p

    WS_OVERLAPPEDWINDOW = 0x00CF0000; WS_VISIBLE = 0x10000000
    WS_CHILD = 0x40000000; WS_EX_TOPMOST = 0x00000008
    SW_SHOWNORMAL = 1; WM_DESTROY = 0x0002; PM_REMOVE = 0x0001
    SS_LEFT = 0x00000000; SS_NOPREFIX = 0x00000080; WHITE_BRUSH = 0

    class POINT(ctypes.Structure): _fields_=[("x", LONG), ("y", LONG)]
    WNDPROC = ctypes.WINFUNCTYPE(LRESULT, HWND, UINT, WPARAM, LPARAM)
    class WNDCLASS(ctypes.Structure):
        _fields_=[("style", UINT),("lpfnWndProc", WNDPROC),("cbClsExtra", INT),("cbWndExtra", INT),
                  ("hInstance", HINSTANCE),("hIcon", HICON),("hCursor", HCURSOR),
                  ("hbrBackground", HBRUSH),("lpszMenuName", LPCWSTR),("lpszClassName", LPCWSTR)]
    class MSG(ctypes.Structure):
        _fields_=[("hwnd", HWND),("message", UINT),("wParam", WPARAM),("lParam", LPARAM),
                  ("time", DWORD),("pt", POINT)]

    user32.DefWindowProcW.argtypes=[HWND, UINT, WPARAM, LPARAM]
    user32.DefWindowProcW.restype=LRESULT
    user32.RegisterClassW.argtypes=[ctypes.POINTER(WNDCLASS)]
    user32.CreateWindowExW.argtypes=[DWORD, LPCWSTR, LPCWSTR, DWORD, INT, INT, INT, INT, HWND, HMENU, HINSTANCE, ctypes.c_void_p]
    user32.CreateWindowExW.restype=HWND
    gdi32.GetStockObject.argtypes=[INT]; gdi32.GetStockObject.restype=HBRUSH
    DefWindowProcW = user32.DefWindowProcW

    class WinProgress:
        def __init__(self, title="Nesting DXF…", width=520, height=220):
            self.enabled=True; self.title=title; self.width=width; self.height=height
            self.hInstance = kernel32.GetModuleHandleW(None)
            self.hwnd = HWND(); self.hStatic = HWND(); self._wndproc=None
        def create(self):
            try:
                @WNDPROC
                def wndproc(hwnd, msg, wParam, lParam):
                    if msg==WM_DESTROY:
                        user32.PostQuitMessage(0); return LRESULT(0)
                    try: return DefWindowProcW(hwnd, msg, wParam, lParam)
                    except: return LRESULT(0)
                self._wndproc = wndproc
                cls = WNDCLASS(); cls.lpfnWndProc = self._wndproc; cls.hInstance=self.hInstance
                cls.hbrBackground = gdi32.GetStockObject(WHITE_BRUSH); cls.lpszClassName="PyNestProgress"
                try: user32.RegisterClassW(ctypes.byref(cls))
                except: pass
                sw=user32.GetSystemMetrics(0); sh=user32.GetSystemMetrics(1)
                x=max(0,(sw-self.width)//2); y=max(0,(sh-self.height)//2)
                self.hwnd=user32.CreateWindowExW(0,"PyNestProgress",self.title,
                    WS_OVERLAPPEDWINDOW|WS_VISIBLE,x,y,self.width,self.height,None,None,self.hInstance,None)
                self.hStatic=user32.CreateWindowExW(0,"STATIC","Loading…",WS_CHILD|WS_VISIBLE|SS_LEFT|SS_NOPREFIX,
                    12,12,self.width-24,self.height-24,self.hwnd,None,self.hInstance,None)
                user32.ShowWindow(self.hwnd, SW_SHOWNORMAL); self.pump()
            except: self.enabled=False
        def pump(self):
            if not self.enabled: return
            msg = MSG()
            while user32.PeekMessageW(ctypes.byref(msg), None, 0, 0, PM_REMOVE):
                user32.TranslateMessage(ctypes.byref(msg)); user32.DispatchMessageW(ctypes.byref(msg))
        def update(self, text: str):
            if not self.enabled: return
            try: user32.SetWindowTextW(self.hStatic, text); self.pump()
            except: pass
        def close(self):
            if not self.enabled: return
            try: user32.DestroyWindow(self.hwnd); self.hwnd=HWND()
            except: pass
else:
    class WinProgress:
        def __init__(self,*_,**__): self.enabled=False
        def create(self): pass
        def update(self,_): pass
        def pump(self): pass
        def close(self): pass

# --------- logger ---------
_report_lines: List[str] = []
def log(line: str):
    print(line)
    _report_lines.append(line)

def _warn_precise_offsets_fallback():
    global _PRECISION_WARNING_EMITTED
    if not PRECISION_OFFSETS_AVAILABLE and not _PRECISION_WARNING_EMITTED:
        log("[WARN] pyclipper not available — spacing accuracy falls back to pixel dilation.")
        _PRECISION_WARNING_EMITTED = True

# ---------- Torch (optional) ----------
try:
    import torch
    import torch.nn.functional as F
except Exception:
    torch = None; F = None

class TorchMaskOps:
    def __init__(self, device: Optional[str] = None):
        if not torch: raise RuntimeError("PyTorch not available")
        if device is None: device = "cuda" if torch.cuda.is_available() else "cpu"
        self.device = torch.device(device)
    def zeros(self, H: int, W: int): return torch.zeros((H,W), dtype=torch.uint8, device=self.device)
    def mask_to_tensor(self, mask_01):
        H=len(mask_01); W=len(mask_01[0]) if H else 0
        t=torch.empty((H,W), dtype=torch.uint8, device=self.device)
        for y in range(H):
            row = mask_01[y]
            if isinstance(row,(bytearray,bytes)): row=list(row)
            t[y,:W]=torch.tensor(row, dtype=torch.uint8, device=self.device)
        return t
    def _disk_kernel(self, r:int):
        if r<=0: return torch.ones((1,1,1,1), dtype=torch.uint8, device=self.device)
        xs,ys=torch.meshgrid(torch.arange(-r,r+1,device=self.device), torch.arange(-r,r+1,device=self.device), indexing='ij')
        k=((xs*xs+ys*ys)<=(r*r)).to(torch.uint8)
        return k.view(1,1,k.shape[0],k.shape[1])
    def find_first_fit(self, occ_safe, test_mask_tensor):
        H,W=occ_safe.shape; ph,pw=test_mask_tensor.shape
        if H<ph or W<pw: return None
        x=occ_safe.unsqueeze(0).unsqueeze(0).to(torch.float32)
        k=test_mask_tensor.flip(0,1).unsqueeze(0).unsqueeze(0).to(torch.float32)
        heat=F.conv2d(x,k,stride=1); ok=(heat==0)
        if not torch.any(ok): return None
        yy,xx=torch.where(ok[0,0]); y=int(yy.min().item()); x=int(xx[yy==y].min().item()); return (x,y)
    def or_mask(self, occ, raw_mask, ox:int, oy:int):
        ph,pw=raw_mask.shape; occ[oy:oy+ph,ox:ox+pw]|=raw_mask
    def or_dilated(self, occ, raw_or_shell, ox:int, oy:int, r:int):
        ph,pw=raw_or_shell.shape
        tile=torch.zeros_like(occ); tile[oy:oy+ph, ox:ox+pw]=raw_or_shell
        if r>0:
            k=self._disk_kernel(r).to(torch.float32)
            y=(F.conv2d(tile.unsqueeze(0).unsqueeze(0).to(torch.float32),k,padding=r)>0).to(torch.uint8)
            tile=y[0,0]
        occ|=tile
    def count_true(self, occ)->int: return int(occ.sum().item())

# ---------- NumPy (optional) ----------
try:
    import numpy as np
except Exception:
    np = None

class NumpyMaskOps:
    """CPU acceleration using NumPy (no GPU required)."""
    def __init__(self):
        if np is None:
            raise RuntimeError("NumPy not available")
        self.device = "numpy"

    def zeros(self, H: int, W: int):
        return np.zeros((H, W), dtype=np.uint8)

    def mask_to_tensor(self, mask_01):
        H = len(mask_01); W = len(mask_01[0]) if H else 0
        arr = np.zeros((H, W), dtype=np.uint8)
        for y in range(H):
            row = mask_01[y]
            if isinstance(row, (bytes, bytearray)):
                arr[y, :W] = np.frombuffer(row, dtype=np.uint8, count=W)
            else:
                arr[y, :W] = np.asarray(row, dtype=np.uint8)
        return arr

    def find_first_fit(self, occ, test_mask):
        """Find first (x,y) where (occ AND test)==0 using FFT correlation."""
        H, W = occ.shape
        ph, pw = test_mask.shape
        if H < ph or W < pw:
            return None

        shape = (H + ph - 1, W + pw - 1)
        f1 = np.fft.rfftn(occ.astype(np.float32), shape)
        f2 = np.fft.rfftn(np.flipud(np.fliplr(test_mask.astype(np.float32))), shape)
        heat_full = np.fft.irfftn(f1 * f2, shape)
        valid = heat_full[ph - 1:H, pw - 1:W]
        ok = valid <= 0.5
        if not np.any(ok):
            return None
        yy, xx = np.where(ok)
        y = int(yy.min())
        x = int(xx[yy == y].min())
        return (x, y)

    def or_mask(self, occ, raw_mask, ox: int, oy: int):
        ph, pw = raw_mask.shape
        occ[oy:oy + ph, ox:ox + pw] |= raw_mask

    def or_dilated(self, occ, raw_or_shell, ox: int, oy: int, r: int):
        ph, pw = raw_or_shell.shape
        tile = np.zeros_like(occ, dtype=np.uint8)
        tile[oy:oy + ph, ox:ox + pw] = raw_or_shell
        if r <= 0:
            occ |= tile
            return
        H, W = occ.shape
        for dy in range(-r, r + 1):
            for dx in range(-r, r + 1):
                if dx*dx + dy*dy > r*r:
                    continue
                y0 = max(0, dy); y1 = min(H, H + dy)
                x0 = max(0, dx); x1 = min(W, W + dx)
                if y1 <= y0 or x1 <= x0:
                    continue
                occ[y0:y1, x0:x1] |= tile[y0 - dy:y1 - dy, x0 - dx:x1 - dx]

    def count_true(self, occ) -> int:
        return int(occ.sum())

def build_mask_ops(device_pref: Optional[str]):
    # Prefer PyTorch (CUDA or CPU). Else fallback to NumPy. Else None.
    if torch is not None:
        try:
            dev = device_pref.strip() if (device_pref and isinstance(device_pref, str)) else None
            if dev is None:
                dev = "cuda" if torch.cuda.is_available() else "cpu"
            _ = torch.zeros(1, device=torch.device(dev))
            return TorchMaskOps(dev)
        except Exception:
            pass
    if np is not None:
        try:
            return NumpyMaskOps()
        except Exception:
            pass
    return None

# ---------- thickness + qty ----------
def _read_text(p):
    with open(p,'r',encoding='utf-8',errors='ignore') as f:
        return f.read().splitlines()

def _normalize_thickness_label(value: float, unit: str) -> str:
    s = f"{value:.4f}".rstrip('0').rstrip('.')
    return f"{s}{'in' if unit=='in' else 'mm'}"

def _parse_thickness_from_token(token: str, default_unit: str) -> Optional[Tuple[float,str]]:
    t = token.strip().lower()
    m = re.match(r'^([0-9]*\.?[0-9]+)\s*(?:("|in(?:ch(?:es)?)?|mm|millimet(?:er|re)s?))$', t)
    if m:
        val=float(m.group(1)); raw_u=m.group(2); unit='in' if (raw_u=='"' or (raw_u and 'in' in raw_u)) else 'mm'
        return val, unit
    m = re.match(r'^([0-9]*\.?[0-9]+)$', t)
    if m: return float(m.group(1)), default_unit
    return None

def _parse_thickness_from_basename(basename: str, default_unit: str) -> Optional[Tuple[float,str]]:
    token = basename.split('-', 1)[0]
    return _parse_thickness_from_token(token, default_unit)

def _convert_thickness_for_label(value: float, unit: str, label_units: str) -> Tuple[float, str]:
    unit = unit.lower()
    if label_units == "auto": return value, unit
    if label_units == "in":   return ((value/25.4) if unit=="mm" else value, "in")
    if label_units == "mm":   return ((value*25.4) if unit in ("in", '"') else value, "mm")
    return value, unit

def read_qty_for_dxf(folder: str, dxf_filename: str) -> int:
    base, _ = os.path.splitext(dxf_filename)
    for ext in ('.txt', '.TXT'):
        p = os.path.join(folder, base + ext)
        if os.path.isfile(p):
            try:
                lines=[ln.strip() for ln in open(p,'r',encoding='utf-8',errors='ignore') if ln.strip()]
                if not lines: return 1
                start = 1 if ('quantity' in lines[0].lower()) else 0
                total=0
                for ln in lines[start:]:
                    cells=[c.strip() for c in ln.split(',')]
                    token=cells[-1] if cells else ln
                    q=None
                    try: q=int(float(token))
                    except:
                        digs=''; 
                        for ch in ln:
                            if ch.isdigit(): digs+=ch
                            elif digs: break
                        if digs: q=int(digs)
                    if q and q>0: total+=q
                return total if total>0 else 1
            except: return 1
    return 1

def read_thickness_label(folder: str, dxf_filename: str, label_units: str) -> str:
    default_unit = 'in' if INSUNITS == 1 else 'mm'
    base, _ = os.path.splitext(dxf_filename)
    parsed = _parse_thickness_from_basename(os.path.basename(base), default_unit)
    if parsed:
        v,u = parsed
        vv, uu = _convert_thickness_for_label(v,u,label_units)
        return _normalize_thickness_label(vv, uu)
    return "unknown"

# ---------- DXF parse/join ----------
def _arc_points(cx,cy,r,a0_deg,a1_deg,chord_tol):
    a0=math.radians(a0_deg); a1=math.radians(a1_deg)
    while a1<a0: a1+=2*math.pi
    sweep=a1-a0
    if r<=0: return [(cx,cy)]
    dtheta=2*math.asin(max(0.0,min(1.0,chord_tol/(2*r)))) if chord_tol>0 else (math.pi/36)
    steps=max(2,int(math.ceil(sweep/max(dtheta,1e-6))))
    return [(cx+r*math.cos(a0+sweep*k/steps), cy+r*math.sin(a0+sweep*k/steps)) for k in range(steps+1)]

def _ellipse_points(cx, cy, mx, my, ratio, t0, t1, chord_tol):
    maj_len = math.hypot(mx, my)
    if maj_len <= 0: return [(cx,cy)]
    vx, vy = (-my/maj_len), (mx/maj_len)
    a_vecx, a_vecy = mx, my
    b_len = maj_len * max(0.0, ratio)
    b_vecx, b_vecy = vx * b_len, vy * b_len
    while t1 < t0: t1 += 2*math.pi
    sweep = t1 - t0
    steps = max(24, int(abs(sweep) / max(1e-6, 2*math.asin(min(1.0, chord_tol / max(1e-6, maj_len))))))
    pts=[]
    for k in range(steps+1):
        t = t0 + sweep * (k/steps)
        x = cx + a_vecx*math.cos(t) + b_vecx*math.sin(t)
        y = cy + a_vecy*math.cos(t) + b_vecy*math.sin(t)
        pts.append((x,y))
    return pts

def parse_entities(path: str):
    lines=_read_text(path)
    loops=[]; segs=[]
    in_entities=False
    in_lw=False; lw_pts=[]; lw_closed=False
    in_poly=False; poly_pts=[]; poly_closed=False
    in_spline=False; spline_fit=[]
    i=0; n=len(lines)
    def get(i): return lines[i].strip(), lines[i+1].strip()
    while i+1<n:
        code,val=get(i); i+=2
        if code=='0' and val=='SECTION':
            if i+1<n:
                c2,v2=get(i)
                if c2=='2' and v2=='ENTITIES': in_entities=True
            continue
        if code=='0' and val=='ENDSEC': in_entities=False; continue
        if not in_entities: continue
        if code=='0':
            # flush any open accumulators
            if in_lw:
                if lw_pts:
                    if lw_closed and lw_pts[0]!=lw_pts[-1]: lw_pts.append(lw_pts[0])
                    if len(lw_pts)>=4: loops.append(lw_pts)
                in_lw=False; lw_pts=[]; lw_closed=False
            if in_poly:
                if poly_pts:
                    if poly_closed and poly_pts[0]!=poly_pts[-1]: poly_pts.append(poly_pts[0])
                    if len(poly_pts)>=4: loops.append(poly_pts)
                in_poly=False; poly_pts=[]; poly_closed=False
            if in_spline:
                if len(spline_fit)>=3:
                    pts = list(spline_fit)
                    if pts[0]!=pts[-1]: pts.append(pts[0])
                    if len(pts)>=4: loops.append(pts)
                in_spline=False; spline_fit=[]
            if val=='LWPOLYLINE': in_lw=True; continue
            if val=='POLYLINE':   in_poly=True; continue
            if val=='SPLINE':     in_spline=True; spline_fit=[]; continue
            if val=='LINE':
                x1=y1=x2=y2=None
                while i+1<n:
                    c3,v3=get(i); i+=2
                    if c3=='0': i-=2; break
                    if c3=='10': x1=float(v3)
                    elif c3=='20': y1=float(v3)
                    elif c3=='11': x2=float(v3)
                    elif c3=='21': y2=float(v3)
                if None not in (x1,y1,x2,y2): segs.append(((x1,y1),(x2,y2)))
                continue
            if val in ('ARC','CIRCLE'):
                cx=cy=r=None; a0=0.0 if val=='CIRCLE' else None; a1=360.0 if val=='CIRCLE' else None
                while i+1<n:
                    c3,v3=get(i); i+=2
                    if c3=='0': i-=2; break
                    if   c3=='10': cx=float(v3)
                    elif c3=='20': cy=float(v3)
                    elif c3=='40': r =float(v3)
                    elif c3=='50': a0=float(v3)
                    elif c3=='51': a1=float(v3)
                if None not in (cx,cy,r,a0,a1):
                    pts=_arc_points(cx,cy,r,a0,a1,ARC_CHORD_TOL)
                    for k in range(len(pts)-1):
                        segs.append((pts[k],pts[k+1]))
                continue
            if val=='ELLIPSE':
                cx=cy=mx=my=ratio=None; t0=0.0; t1=2*math.pi
                while i+1<n:
                    c3,v3=get(i); i+=2
                    if c3=='0': i-=2; break
                    if c3=='10': cx=float(v3)
                    elif c3=='20': cy=float(v3)
                    elif c3=='11': mx=float(v3)
                    elif c3=='21': my=float(v3)
                    elif c3=='40': ratio=float(v3)
                    elif c3=='41': t0=float(v3)
                    elif c3=='42': t1=float(v3)
                if None not in (cx,cy,mx,my,ratio):
                    pts=_ellipse_points(cx,cy,mx,my,ratio,t0,t1,ARC_CHORD_TOL)
                    for k in range(len(pts)-1):
                        segs.append((pts[k], pts[k+1]))
                continue
            continue
        if in_lw:
            if code=='10':
                x=float(val)
                if i+1<n:
                    c2,v2=get(i); i+=2
                    if c2=='20': lw_pts.append((x:=float(x), y:=float(v2)) if False else (x,float(v2)))  # keep simple
                    else: i-=2
            elif code=='70':
                try: flags=int(val)
                except: flags=0
                lw_closed=bool(flags&1)
        elif in_poly:
            if code=='70':
                try: flags=int(val)
                except: flags=0
                poly_closed=bool(flags&1)
            elif code=='10':
                x=float(val)
                if i+1<n:
                    c2,v2=get(i); i+=2
                    if c2=='20': poly_pts.append((x,float(v2)))
                    else: i-=2
        elif in_spline:
            if code=='11':
                x=float(val)
                if i+1<n:
                    c2,v2=get(i); i+=2
                    if c2=='21': spline_fit.append((x,float(v2)))
                    else: i-=2
    if in_lw and lw_pts:
        if lw_closed and lw_pts[0]!=lw_pts[-1]: lw_pts.append(lw_pts[0])
        if len(lw_pts)>=4: loops.append(lw_pts)
    if in_poly and poly_pts:
        if poly_closed and poly_pts[0]!=poly_pts[-1]: poly_pts.append(poly_pts[0])
        if len(poly_pts)>=4: loops.append(poly_pts)
    if in_spline and len(spline_fit)>=3:
        pts=list(spline_fit)
        if pts[0]!=pts[-1]: pts.append(pts[0])
        if len(pts)>=4: loops.append(pts)
    return loops, segs

def join_segments_to_loops(segs: List[Seg], tol=JOIN_TOL) -> List[Loop]:
    if not segs: return []
    def key(pt): return (round(pt[0]/tol), round(pt[1]/tol))
    adj: Dict[tuple,List[tuple]]={}; used=[False]*len(segs)
    for idx,(a,b) in enumerate(segs):
        ka,kb=key(a),key(b)
        adj.setdefault(ka,[]).append((a,b,idx))
        adj.setdefault(kb,[]).append((b,a,idx))
    loops=[]
    for idx,(a0,b0) in enumerate(segs):
        if used[idx]: continue
        chain=[a0,b0]; used[idx]=True
        end=b0; kend=key(end)
        while True:
            nxt=None
            for a,b,j in adj.get(kend,[]):
                if used[j]: continue
                if abs(a[0]-end[0])<=tol and abs(a[1]-end[1])<=tol: nxt=(b,j); break
            if not nxt: break
            chain.append(nxt[0]); used[nxt[1]]=True; end=nxt[0]; kend=key(end)
        start=a0; kstart=key(start)
        while True:
            prv=None
            for a,b,j in adj.get(kstart,[]):
                if used[j]: continue
                if abs(b[0]-start[0])<=tol and abs(b[1]-start[1])<=tol: prv=(a,j); break
            if not prv: break
            chain.insert(0,prv[0]); used[prv[1]]=True; start=prv[0]; kstart=key(start)
        if len(chain)>=4 and abs(chain[0][0]-chain[-1][0])<=tol and abs(chain[0][1]-chain[-1][1])<=tol:
            if chain[0]!=chain[-1]: chain.append(chain[0])
            loops.append(chain)
    return loops

# ---------- geometry helpers ----------
def polygon_area(loop: Loop) -> float:
    s=0.0
    for i in range(len(loop)-1):
        x1,y1=loop[i]; x2,y2=loop[i+1]
        s += x1*y2 - x2*y1
    return 0.5*s

def bbox_of_points(pts: List[Tuple[float,float]]):
    xs=[p[0] for p in pts]; ys=[p[1] for p in pts]
    return min(xs),min(ys),max(xs),max(ys)

def bbox_of_loops(loops: List[Loop]):
    pts=[p for lp in loops for p in lp]
    return bbox_of_points(pts) if pts else (0,0,0,0)

def translate_loop(loop: Loop, dx: float, dy: float) -> Loop:
    return [(x+dx,y+dy) for x,y in loop]

def mirror_loop(loop: Loop) -> Loop:
    mirrored = [(-x, y) for x, y in loop]
    minx = min((x for x, _ in mirrored), default=0.0)
    miny = min((y for _, y in mirrored), default=0.0)
    return [(x - minx, y - miny) for x, y in mirrored]

def rotate_loop(loop: Loop, theta: float) -> Loop:
    c,s=math.cos(theta), math.sin(theta)
    rot=[(x*c - y*s, x*s + y*c) for x,y in loop]
    minx=min(x for x,_ in rot); miny=min(y for _,y in rot)
    return [(x-minx,y-miny) for x,y in rot]

def _ensure_closed(loop: Loop) -> Loop:
    if not loop:
        return []
    if loop[0] != loop[-1]:
        return list(loop) + [loop[0]]
    return list(loop)

def _ensure_orientation(loop: Loop, ccw: bool) -> Loop:
    if len(loop) < 3:
        return list(loop)
    area = polygon_area(_ensure_closed(loop))
    if ccw and area < 0:
        return list(reversed(loop))
    if not ccw and area > 0:
        return list(reversed(loop))
    return list(loop)

def _edge_unit_normal(a: Point, b: Point, orient_sign: float) -> Point:
    dx = b[0] - a[0]
    dy = b[1] - a[1]
    length = math.hypot(dx, dy)
    if length <= 1e-12:
        return (0.0, 0.0)
    if orient_sign >= 0:
        return (dy / length, -dx / length)
    return (-dy / length, dx / length)

def _line_intersection(p1: Point, p2: Point, p3: Point, p4: Point) -> Optional[Point]:
    x1, y1 = p1
    x2, y2 = p2
    x3, y3 = p3
    x4, y4 = p4
    den = (x1 - x2) * (y3 - y4) - (y1 - y2) * (x3 - x4)
    if abs(den) <= 1e-12:
        return None
    det1 = x1 * y2 - y1 * x2
    det2 = x3 * y4 - y3 * x4
    num_x = det1 * (x3 - x4) - (x1 - x2) * det2
    num_y = det1 * (y3 - y4) - (y1 - y2) * det2
    return (num_x / den, num_y / den)

def _simple_offset_loop(loop: Loop, delta: float) -> Optional[Loop]:
    closed = _ensure_closed(loop)
    if len(closed) < 4 or abs(delta) <= 1e-12:
        return list(closed)
    orient_sign = 1.0 if polygon_area(closed) >= 0 else -1.0
    n = len(closed) - 1
    out_pts: List[Point] = []
    for i in range(n):
        prev_pt = closed[(i - 1) % n]
        curr_pt = closed[i]
        next_pt = closed[(i + 1) % n]
        n1 = _edge_unit_normal(prev_pt, curr_pt, orient_sign)
        n2 = _edge_unit_normal(curr_pt, next_pt, orient_sign)
        if n1 == (0.0, 0.0) and n2 == (0.0, 0.0):
            out_pts.append((curr_pt[0], curr_pt[1]))
            continue
        p1a = (prev_pt[0] + n1[0] * delta, prev_pt[1] + n1[1] * delta)
        p1b = (curr_pt[0] + n1[0] * delta, curr_pt[1] + n1[1] * delta)
        p2a = (curr_pt[0] + n2[0] * delta, curr_pt[1] + n2[1] * delta)
        p2b = (next_pt[0] + n2[0] * delta, next_pt[1] + n2[1] * delta)
        intersect = _line_intersection(p1a, p1b, p2a, p2b)
        if intersect is None:
            cx = curr_pt[0] + (n1[0] + n2[0]) * delta
            cy = curr_pt[1] + (n1[1] + n2[1]) * delta
            intersect = (cx, cy)
        out_pts.append(intersect)
    if not out_pts:
        return None
    # Remove near-duplicate consecutive points to keep loops tidy.
    cleaned: List[Point] = []
    for pt in out_pts:
        if not cleaned or math.hypot(pt[0] - cleaned[-1][0], pt[1] - cleaned[-1][1]) > 1e-9:
            cleaned.append(pt)
    if len(cleaned) < 3:
        return None
    if math.hypot(cleaned[0][0] - cleaned[-1][0], cleaned[0][1] - cleaned[-1][1]) <= 1e-9:
        cleaned[-1] = cleaned[0]
    else:
        cleaned.append(cleaned[0])
    return cleaned

def _offset_loops_precise(loops: List[Loop], delta: float) -> Optional[List[Loop]]:
    if delta == 0 or not loops:
        return [list(lp) for lp in loops]

    # Prefer pyclipper when available, but fall back to a built-in geometric
    # offset that keeps the code self-contained.
    if pyclipper is not None:
        try:
            co = pyclipper.PyclipperOffset(miterLimit=CLIPPER_MITER,
                                           arcTolerance=CLIPPER_ARC_TOL * CLIPPER_SCALE)
            added = False
            for idx, lp in enumerate(loops):
                if len(lp) < 3:
                    continue
                want_ccw = (idx == 0)
                oriented = _ensure_orientation(lp, want_ccw)
                closed = _ensure_closed(oriented)
                path = [(int(round(x * CLIPPER_SCALE)), int(round(y * CLIPPER_SCALE)))
                        for x, y in closed]
                if len(path) < 3:
                    continue
                co.AddPath(path, pyclipper.JT_ROUND, pyclipper.ET_CLOSEDPOLYGON)
                added = True
            if added:
                result = co.Execute(delta * CLIPPER_SCALE)
                if result:
                    loops_out = []
                    for path in result:
                        pts = [(x / CLIPPER_SCALE, y / CLIPPER_SCALE) for x, y in path]
                        pts = _ensure_closed(pts)
                        loops_out.append(pts)
                    loops_out.sort(key=lambda lp: abs(polygon_area(lp)), reverse=True)
                    if loops_out:
                        loops_out[0] = _ensure_orientation(loops_out[0], True)
                        for i in range(1, len(loops_out)):
                            loops_out[i] = _ensure_orientation(loops_out[i], False)
                    return loops_out
            # If pyclipper had nothing to do, fall back to the simple variant.
        except Exception:
            pass

    loops_out: List[Loop] = []
    for idx, lp in enumerate(loops):
        if len(lp) < 3:
            continue
        want_ccw = (idx == 0)
        oriented = _ensure_orientation(lp, want_ccw)
        simple = _simple_offset_loop(oriented, delta)
        if not simple or len(simple) < 4:
            continue
        loops_out.append(simple)
    if not loops_out:
        # Signal caller to fall back to raster dilation when offsetting fails.
        return None
    loops_out.sort(key=lambda lp: abs(polygon_area(lp)), reverse=True)
    loops_out[0] = _ensure_orientation(loops_out[0], True)
    for i in range(1, len(loops_out)):
        loops_out[i] = _ensure_orientation(loops_out[i], False)
    return loops_out

def convex_hull(points: List[Tuple[float,float]]) -> List[Tuple[float,float]]:
    pts=sorted(set(points))
    if len(pts)<=1: return pts
    def cross(o,a,b): return (a[0]-o[0])*(b[1]-o[1])-(a[1]-o[1])*(b[0]-o[0])
    lower=[]; upper=[]
    for p in pts:
        while len(lower)>=2 and cross(lower[-2],lower[-1],p)<=0: lower.pop()
        lower.append(p)
    for p in reversed(pts):
        while len(upper)>=2 and cross(upper[-2],upper[-1],p)<=0: upper.pop()
        upper.append(p)
    return lower[:-1]+upper[:-1]

def min_area_rect(points: List[Tuple[float,float]]):
    hull=convex_hull(points)
    if len(hull)<=1: return 0.0,0.0,0.0
    best=(float('inf'),0.0,0.0,0.0)
    for i in range(len(hull)):
        x1,y1=hull[i]; x2,y2=hull[(i+1)%len(hull)]
        theta=math.atan2(y2-y1, x2-x1)
        ct,st=math.cos(-theta), math.sin(-theta)
        xs=[px*ct - py*st for px,py in hull]
        ys=[px*st + py*ct for px,py in hull]
        w=max(xs)-min(xs); h=max(ys)-min(ys); area=w*h
        if area<best[0]: best=(area,w,h,theta)
    _,w,h,theta=best
    return w,h,theta

def is_rect_like_by_area(outer_loop, obb_w, obb_h, tol_frac=RECT_ALIGN_TOL) -> bool:
    rect_area = obb_w * obb_h
    if rect_area <= 0: return False
    poly_area = abs(polygon_area(outer_loop))
    return abs(poly_area - rect_area) <= tol_frac * rect_area

def split_outer_and_holes(loops: List[Loop]):
    if not loops: return None,[]
    idx=max(range(len(loops)), key=lambda i: abs(polygon_area(loops[i])))
    return loops[idx], [loops[i] for i in range(len(loops)) if i!=idx]

# ---------- Part ----------
class Part:
    _uid_counter = 0
    def __init__(self, name: str, loops: List[Loop], fallback_bbox: Optional[Tuple[float,float,float,float]]):
        if loops:
            minx,miny,maxx,maxy=bbox_of_loops(loops)
            loops0=[translate_loop(lp,-minx,-miny) for lp in loops]
        elif fallback_bbox is not None:
            minx,miny,maxx,maxy=fallback_bbox
            loops0=[[ (0,0),(maxx-minx,0),(maxx-minx,maxy-miny),(0,maxy-miny),(0,0) ]]
        else:
            loops0=[]
        self.name=name
        if not loops0:
            self.outer=None; self.holes=[]; self.w=self.h=0.0; self.obb_w=self.obb_h=self.obb_theta=0.0; return
        self.outer,self.holes = split_outer_and_holes(loops0)
        minx,miny,maxx,maxy=bbox_of_loops([self.outer])
        self.w=maxx-minx; self.h=maxy-miny
        self.obb_w,self.obb_h,self.obb_theta = min_area_rect(self.outer)
        self._cand_cache: Dict[Tuple[int,float,bool], Dict[str,Any]] = {}
        self.uid = Part._uid_counter; Part._uid_counter += 1

    def _axis_align_angles(self):
        a = (-self.obb_theta) % math.pi
        return [a, (a + math.pi/2) % math.pi]
    def is_rect_like(self) -> bool:
        return self.outer is not None and is_rect_like_by_area(self.outer, self.obb_w, self.obb_h)

    def candidate_angles(self):
        base = []
        if ROTATION_STEP_DEG and ROTATION_STEP_DEG > 0:
            step = math.radians(ROTATION_STEP_DEG)
            k = max(1, int(round(math.pi / step)))
            base = [(i*step) % math.pi for i in range(k)]
        else:
            base = [0.0]
            if ALLOW_ROTATE_90: base.append(math.pi/2)
            if USE_OBB_CANDIDATE and self.obb_w>0 and self.obb_h>0:
                a = self.obb_theta % math.pi
                base += [a, (a + math.pi/2) % math.pi]
        if RECT_ALIGN_MODE in ("prefer","force") and self.is_rect_like():
            axis = self._axis_align_angles()
            base = (axis if RECT_ALIGN_MODE=="force" else (axis + base))
        out=[]
        for a in base:
            if all(abs((a-b)%(math.pi))>math.radians(1) for b in out):
                out.append(a%(math.pi))
        return out

    def candidate_poses(self):
        angles = self.candidate_angles()
        mirrors = [False, True] if ALLOW_MIRROR else [False]
        seen=set(); poses=[]
        for mirror in mirrors:
            for ang in angles:
                key=(mirror, round((ang%(2*math.pi)),10))
                if key in seen: continue
                seen.add(key); poses.append((ang, mirror))
        return poses

    def oriented(self, theta: float, mirror: bool = False):
        if self.outer is None: return 0.0,0.0,[]
        loops_src = [self.outer] + self.holes
        if mirror: loops_src = [mirror_loop(lp) for lp in loops_src]
        if abs(theta)%(2*math.pi) > 1e-12:
            loops_src = [rotate_loop(lp, theta) for lp in loops_src]
        minx,miny,maxx,maxy=bbox_of_loops([loops_src[0]])
        return (maxx-minx),(maxy-miny),loops_src

    def _candidate_base_key(self, scale: int, theta: float, mirror: bool) -> Tuple[int,float,bool]:
        return (int(scale), round(theta % (2*math.pi), 9), bool(mirror))

    def _spacing_signature(self, spacing_units: float, spacing_px: int,
                            safety_units: float, safety_px: int,
<<<<<<< HEAD
                            allow_holes: bool, precise_offsets: bool) -> Tuple[bool,int,int,float,float,bool]:
=======
                            allow_holes: bool) -> Tuple[bool,int,int,float,float]:
>>>>>>> 21b6b1cf
        return (
            bool(allow_holes),
            int(spacing_px),
            int(safety_px),
            round(float(max(0.0, spacing_units)), 9),
            round(float(max(0.0, safety_units)), 9),
<<<<<<< HEAD
            bool(precise_offsets),
=======
>>>>>>> 21b6b1cf
        )

    def ensure_candidate(self, scale: int, theta: float, mirror: bool,
                         spacing_units: float, spacing_px: int,
                         safety_units: float, safety_px: int,
<<<<<<< HEAD
                         allow_holes: bool,
                         precise_offsets: bool = True) -> Dict[str, Any]:
=======
                         allow_holes: bool) -> Dict[str, Any]:
>>>>>>> 21b6b1cf
        if self.outer is None:
            raise ValueError("Cannot build candidate data for empty part")

        base_key = self._candidate_base_key(scale, theta, mirror)
        base = self._cand_cache.get(base_key)
        if base is None:
            w,h,loops = self.oriented(theta, mirror)
            raw, raw_w, raw_h = rasterize_loops(loops, scale)
            raw_segments, raw_fills = _mask_segments_and_fills(raw)
            outer, outer_w, outer_h = rasterize_outer_only(loops, scale)
            base = {
                'loops': loops,
                'raw': raw,
                'raw_w': raw_w,
                'raw_h': raw_h,
                'raw_segments': raw_segments,
                'raw_fills': raw_fills,
                'outer_loops': [loops[0]] if loops else [],
                'outer_mask': outer,
                'outer_w': outer_w,
                'outer_h': outer_h,
                'variants': {}
            }
            self._cand_cache[base_key] = base

        spacing_sig = self._spacing_signature(spacing_units, spacing_px,
                                              safety_units, safety_px,
<<<<<<< HEAD
                                              allow_holes, precise_offsets)
=======
                                              allow_holes)
>>>>>>> 21b6b1cf
        variant = base['variants'].get(spacing_sig)
        if variant is None:
            if allow_holes:
                base_loops = base['loops']
                base_mask = base['raw']
                base_w, base_h = base['raw_w'], base['raw_h']
            else:
                base_loops = base['outer_loops']
                base_mask = base['outer_mask']
                base_w, base_h = base['outer_w'], base['outer_h']

            spacing_units = max(0.0, spacing_units)
<<<<<<< HEAD
            precise_test = precise_occ = None
            if precise_offsets:
                precise_test = _offset_loops_precise(base_loops, spacing_units + safety_units)
                precise_occ = _offset_loops_precise(base_loops, safety_units)

            if precise_offsets and precise_test is not None and precise_occ is not None:
                test, test_w, test_h = rasterize_loops(precise_test, scale)
                occ_pad, _, _ = rasterize_loops(precise_occ, scale)
            else:
                if precise_offsets:
                    _warn_precise_offsets_fallback()
=======
            precise_test = _offset_loops_precise(base_loops, spacing_units + safety_units)
            precise_occ = _offset_loops_precise(base_loops, safety_units)
            if precise_test is not None and precise_occ is not None:
                test, test_w, test_h = rasterize_loops(precise_test, scale)
                occ_pad, _, _ = rasterize_loops(precise_occ, scale)
            else:
                _warn_precise_offsets_fallback()
>>>>>>> 21b6b1cf
                test = dilate_mask(base_mask, base_w, base_h, spacing_px + safety_px)
                occ_pad = dilate_mask(base_mask, base_w, base_h, safety_px)
                test_w, test_h = base_w, base_h

            test_segments, _ = _mask_segments_and_fills(test)
            occ_segments, occ_fills = _mask_segments_and_fills(occ_pad)
            variant = {
                'loops': base['loops'],
                'raw': base['raw'],
                'raw_segments': base['raw_segments'],
                'raw_fills': base['raw_fills'],
                'occ': occ_pad,
                'occ_segments': occ_segments,
                'occ_fills': occ_fills,
                'test': test,
                'test_segments': test_segments,
                'pw': test_w,
                'ph': test_h,
            }
            base['variants'][spacing_sig] = variant

        return variant

# ---------- Raster helpers ----------
def _empty_mask(w:int, h:int): return [bytearray(w) for _ in range(h)]

def _mask_segments_and_fills(mask):
    segments=[]; fills=[]
    for row in mask:
        row_segments=[]; row_fills=[]
        start=-1
        row_len=len(row)
        for idx,val in enumerate(row):
            if val:
                if start==-1:
                    start=idx
            elif start!=-1:
                if idx>start:
                    row_segments.append((start, idx))
                    row_fills.append(b"\x01"*(idx-start))
                start=-1
        if start!=-1 and row_len>start:
            row_segments.append((start, row_len))
            row_fills.append(b"\x01"*(row_len-start))
        segments.append(row_segments)
        fills.append(row_fills)
    return segments, fills

def rasterize_polygon_to_mask(mask, w, h, pts_scaled):
    if not pts_scaled: return
    ys=[p[1] for p in pts_scaled]
    y0=max(0,int(math.floor(min(ys)))); y1=min(h-1,int(math.ceil(max(ys))))
    n=len(pts_scaled)
    for y in range(y0,y1+1):
        yscan=y+0.5; xs=[]
        for i in range(n):
            x1,y1 = pts_scaled[i]; x2,y2 = pts_scaled[(i+1)%n]
            if y1==y2: continue
            if y1>y2: x1,y1,x2,y2=x2,y2,x1,y1
            if y1 <= yscan and yscan < y2:
                t=(yscan-y1)/(y2-y1); xs.append(x1+t*(x2-x1))
        if not xs: continue
        xs.sort()
        for i in range(0,len(xs),2):
            x_start=int(math.floor(xs[i])); x_end=int(math.ceil(xs[i+1]))-1 if i+1<len(xs) else x_start
            if x_end<0 or x_start>=w: continue
            x_start=max(0,x_start); x_end=min(w-1,x_end)
            row=mask[y]
            for x in range(x_start,x_end+1): row[x]=1

def rasterize_loops(loops: List[Loop], scale: float):
    allpts=[p for lp in loops for p in lp]
    if not allpts: return _empty_mask(1,1),1,1
    minx,miny,maxx,maxy=bbox_of_points(allpts)
    loops0=[[(x-minx,y-miny) for (x,y) in lp] for lp in loops]
    pw=max(1,int(math.ceil((maxx-minx)*scale))); ph=max(1,int(math.ceil((maxy-miny)*scale)))
    mask=_empty_mask(pw,ph)
    if loops0:
        outer=loops0[0]; outer_px=[(x*scale,y*scale) for x,y in outer]
        rasterize_polygon_to_mask(mask,pw,ph,outer_px)
        for hole in loops0[1:]:
            hole_px=[(x*scale,y*scale) for x,y in hole]
            hmask=_empty_mask(pw,ph); rasterize_polygon_to_mask(hmask,pw,ph,hole_px)
            for y in range(ph):
                row=mask[y]; hr=hmask[y]
                for x in range(pw):
                    if hr[x]: row[x]=0
    return mask,pw,ph

def rasterize_outer_only(loops: List[Loop], scale: float):
    if not loops: return _empty_mask(1,1),1,1
    outer=loops[0]; minx,miny,maxx,maxy=bbox_of_points(outer)
    pw=max(1,int(math.ceil((maxx-minx)*scale))); ph=max(1,int(math.ceil((maxy-miny)*scale)))
    mask=_empty_mask(pw,ph)
    pts=[((x-minx)*scale,(y-miny)*scale) for (x,y) in outer]
    rasterize_polygon_to_mask(mask,pw,ph,pts)
    return mask,pw,ph

def dilate_mask(mask,w,h,r):
    if r<=0: return mask
    out=_empty_mask(w,h); offs=[]; rr=r*r
    for dy in range(-r,r+1):
        for dx in range(-r,r+1):
            if dx*dx+dy*dy<=rr: offs.append((dx,dy))
    for y in range(h):
        row=mask[y]
        for x in range(w):
            if row[x]:
                for dx,dy in offs:
                    xx=x+dx; yy=y+dy
                    if 0<=xx<w and 0<=yy<h: out[yy][xx]=1
    return out

def _eff_scale(scale:int, spacing:float)->int:
    target = max(1, scale)
    feature = max(spacing, SAFETY_GAP, 1e-9)
    tol = max(SPACING_ABS_TOL, feature * SPACING_REL_TOL)
    target = max(target, int(math.ceil(1.0 / max(tol, 1e-9))))
    if spacing > 0:
        target = max(target, int(math.ceil(MIN_SPACING_PIXELS / max(spacing, 1e-9))))
    if SAFETY_GAP > 0:
        target = max(target, int(math.ceil(MIN_SPACING_PIXELS / max(SAFETY_GAP, 1e-9))))
    return min(target, MAX_AUTO_SCALE)

# ---------- Control / SSE Server ----------
class NestAbortPartial(Exception):
    def __init__(self, placements, sheets_used): super().__init__("Stopped by user"); self.placements=placements; self.sheets=sheets_used

class NestControl:
    def __init__(self):
        self.pause = threading.Event()
        self.stop  = threading.Event()
        self.status_lock = threading.Lock()
        self.status = {"phase":"idle"}
        self._start_lock = threading.Lock()
        self._start_event = threading.Event()
        self._start_payload: Dict[str, Any] = {}
        self._started = False
    def set_status(self, **kv):
        with self.status_lock:
            self.status.update(kv)
    def get_status(self):
        with self.status_lock:
            return dict(self.status)
    def request_start(self, payload: Dict[str, Any]):
        with self._start_lock:
            if self._started:
                return False
            self._start_payload = dict(payload or {})
            self._started = True
        self.stop.clear()
        self.pause.clear()
        self.set_status(phase="starting")
        self._start_event.set()
        return True
    def wait_for_start(self) -> Dict[str, Any]:
        self._start_event.wait()
        with self._start_lock:
            return dict(self._start_payload)

class SSEHub:
    def __init__(self): self._clients=[]; self._lock=threading.Lock()
    def attach(self, handler):
        with self._lock: self._clients.append(handler)
    def detach(self, handler):
        with self._lock:
            if handler in self._clients: self._clients.remove(handler)
    def broadcast(self, typ:str, payload:dict):
        data=json.dumps({"type":typ, **payload})
        dead=[]
        with self._lock:
            for h in self._clients:
                try:
                    h.wfile.write(b"data: "); h.wfile.write(data.encode("utf-8")); h.wfile.write(b"\n\n")
                    h.wfile.flush()
                except Exception:
                    dead.append(h)
            for h in dead:
                try: self._clients.remove(h)
                except: pass

from http.server import ThreadingHTTPServer, BaseHTTPRequestHandler

def write_standalone_html(path_on_disk: str):
    # Use doubled braces inside f-string for CSS/JS blocks.
    html = f"""<!DOCTYPE html>
<html lang="en"><head><meta charset="utf-8"/>
<title>DXF Nesting — Live</title>
<meta name="viewport" content="width=device-width,initial-scale=1"/>
<style>
  :root {{ --bg:#0b0f14; --fg:#e8eef6; --muted:#9fb3c8; --accent:#5ee1a2; --danger:#ff6b6b; --warn:#ffbb33; }}
  html,body {{ margin:0; height:100%; background:var(--bg); color:var(--fg); font-family:ui-sans-serif,system-ui,-apple-system,Segoe UI,Roboto,Arial; }}
  header {{ padding:12px 16px; display:flex; gap:12px; align-items:center; border-bottom:1px solid #223; }}
  .title {{ font-weight:700; letter-spacing:.2px; }}
  .spacer {{ flex:1; }}
  button {{ background:#1b2735; color:var(--fg); border:1px solid #2b3b52; border-radius:10px; padding:8px 12px; cursor:pointer; }}
  button:hover {{ border-color:#3f5b7a; }}
  button:active {{ transform: translateY(1px); }}
  button[disabled] {{ opacity:0.5; cursor:not-allowed; }}
  button.danger {{ border-color:var(--danger); color:var(--danger); }}
  button.accent {{ border-color:var(--accent); color:var(--accent); }}
  main {{ display:grid; grid-template-columns: 320px 1fr; min-height: calc(100% - 60px); }}
  aside {{ padding:14px; border-right:1px solid #223; }}
  section.viewer {{ position:relative; }}
  #canvasWrap {{ position:absolute; inset:0; display:flex; }}
  canvas {{ margin:auto; background:#0f1620; border:1px solid #223; border-radius:12px; }}
  .row {{ margin-bottom:12px; }}
  .label {{ color:var(--muted); font-size:12px; margin-bottom:4px; }}
  #progress {{ width:100%; height:14px; border-radius:8px; background:#121a24; overflow:hidden; border:1px solid #223; }}
  #bar {{ height:100%; width:0%; background:linear-gradient(90deg,var(--accent),#23a8f2); }}
  .mono {{ font-family: ui-monospace, SFMono-Regular, Menlo, Consolas, monospace; }}
  select, input[type=number], input[type=text] {{ background:#0f1620; color:var(--fg); border:1px solid #223; border-radius:8px; padding:6px; width:100%; }}
  .small {{ font-size:12px; color:var(--muted); }}
  .pill {{ font-size:12px; padding:2px 8px; border:1px solid #2b3b52; border-radius:999px; }}
  .ok {{ border-color:var(--accent); color:var(--accent); }}
  .warn {{ border-color:var(--warn); color:var(--warn); }}
  #fieldsWrap {{ display:flex; flex-direction:column; gap:8px; margin:10px 0 8px; }}
  .fieldRow {{ display:flex; flex-direction:column; gap:4px; }}
  .fieldLabel {{ font-size:13px; color:var(--fg); }}
  .fieldHint {{ font-size:11px; color:var(--muted); }}
  #optionsWrap {{ display:flex; flex-direction:column; gap:6px; margin:6px 0 10px; }}
  .optCheck {{ display:flex; align-items:center; gap:8px; font-size:13px; }}
  .optCheck input {{ width:16px; height:16px; }}
</style>
</head>
<body>
<header>
  <div class="title">DXF Nesting — Live Viewer</div>
  <div class="pill" id="gpuPill">GPU: ?</div>
  <div class="pill" id="groupPill">Group: —</div>
  <div class="pill" id="sheetPill">Sheet: — / —</div>
  <div class="spacer"></div>
  <button id="pauseBtn">Pause</button>
  <button id="resumeBtn" class="accent">Resume</button>
  <button id="stopBtn" class="danger">Stop &amp; Save</button>
</header>
<main>
  <aside>
    <div class="row" id="configPanel">
      <div class="label">Run setup</div>
      <div class="small" id="configMsg">Loading options…</div>
      <div id="fieldsWrap"></div>
      <div id="optionsWrap"></div>
      <button id="startBtn" class="accent" disabled>Start Nesting</button>
    </div>
    <div class="row">
      <div class="label">Progress</div>
      <div id="progress"><div id="bar"></div></div>
      <div class="small"><span id="placed">0</span> / <span id="total">0</span> parts placed</div>
    </div>
    <div class="row">
      <div class="label">Status</div>
      <div class="mono" id="status">—</div>
    </div>
    <div class="row">
      <div class="label">View sheet</div>
      <select id="sheetSelect"></select>
    </div>
    <div class="row">
      <div class="label">Notes</div>
      <div class="small" id="notes">Gaps enforced (no shared-line cutting unless you turned it on).<br/>You can stop any time—current result will be saved.</div>
    </div>
    <div class="row">
      <div class="label">Outputs</div>
      <div class="small mono" id="outputs">—</div>
    </div>
  </aside>
  <section class="viewer">
    <div id="canvasWrap"><canvas id="cv" width="1280" height="720"></canvas></div>
  </section>
</main>
<script>
const cv = document.getElementById('cv');
const ctx = cv.getContext('2d');
let W=48, H=96, M=0.5, scale=1;
let currentSheet = 0;
let total = 0, placed = 0;
const pauseBtn = document.getElementById('pauseBtn');
const resumeBtn = document.getElementById('resumeBtn');
const stopBtn = document.getElementById('stopBtn');
const startBtn = document.getElementById('startBtn');
const optionsWrap = document.getElementById('optionsWrap');
const fieldsWrap = document.getElementById('fieldsWrap');
const configMsg = document.getElementById('configMsg');
const sheetSel = document.getElementById('sheetSelect');

let runStarted = false;
let startRequested = false;

function updateInputDisabledState() {{
  const disabled = runStarted || startRequested;
  document.querySelectorAll('#configPanel input, #configPanel select').forEach(el => {{
    el.disabled = disabled;
  }});
}}

// Maintain sheet → paths in a Map
let sheets = new Map(); // sheetIndex -> {{paths: [ [ [x,y],... ] ], bbox:[W,H], margin:M}}

function setRunState(active) {{
  runStarted = active;
  [pauseBtn, resumeBtn, stopBtn].forEach(btn => {{ if (btn) btn.disabled = !active; }});
  updateInputDisabledState();
  if (active) {{
    startBtn.disabled = true;
    startBtn.textContent = 'Running…';
  }}
}}

function renderFields(fields) {{
  fieldsWrap.innerHTML = '';
  if (!Array.isArray(fields) || fields.length === 0) {{
    const msg = document.createElement('div');
    msg.className = 'small';
    msg.textContent = 'No configurable fields exposed.';
    fieldsWrap.appendChild(msg);
    updateInputDisabledState();
    return;
  }}
  for (const field of fields) {{
    const id = `fld_${{field.key}}`;
    const row = document.createElement('div');
    row.className = 'fieldRow';
    const label = document.createElement('label');
    label.className = 'fieldLabel';
    label.htmlFor = id;
    label.textContent = field.label || field.key;
    row.appendChild(label);
    let input;
    if (field.type === 'select' && Array.isArray(field.options)) {{
      const sel = document.createElement('select');
      sel.id = id;
      sel.dataset.key = field.key;
      sel.dataset.type = 'select';
      for (const opt of field.options) {{
        const optEl = document.createElement('option');
        optEl.value = opt.value;
        optEl.textContent = opt.label || opt.value;
        if (field.value !== undefined && field.value !== null && String(field.value) === String(opt.value)) {{
          optEl.selected = true;
        }}
        sel.appendChild(optEl);
      }}
      input = sel;
    }} else {{
      const inp = document.createElement('input');
      inp.id = id;
      inp.dataset.key = field.key;
      inp.type = field.type === 'number' ? 'number' : 'text';
      inp.dataset.type = inp.type;
      if (field.value !== undefined && field.value !== null) {{
        inp.value = field.value;
      }} else {{
        inp.value = '';
      }}
      if (field.min !== undefined) inp.min = field.min;
      if (field.max !== undefined) inp.max = field.max;
      if (field.step !== undefined) inp.step = field.step;
      if (field.placeholder) inp.placeholder = field.placeholder;
      input = inp;
    }}
    row.appendChild(input);
    if (field.description) {{
      const hint = document.createElement('div');
      hint.className = 'fieldHint';
      hint.textContent = field.description;
      row.appendChild(hint);
    }}
    fieldsWrap.appendChild(row);
  }}
  updateInputDisabledState();
}}

function renderOptions(opts) {{
  optionsWrap.innerHTML = '';
  if (!Array.isArray(opts) || opts.length === 0) {{
    const msg = document.createElement('div');
    msg.className = 'small';
    msg.textContent = 'No runtime toggles exposed.';
    optionsWrap.appendChild(msg);
    return;
  }}
  for (const opt of opts) {{
    const id = `opt_${{opt.key}}`;
    const label = document.createElement('label');
    label.className = 'optCheck';
    const cb = document.createElement('input');
    cb.type = 'checkbox';
    cb.id = id;
    cb.dataset.key = opt.key;
    cb.checked = !!opt.value;
    const span = document.createElement('span');
    span.textContent = opt.label;
    if (opt.description) span.title = opt.description;
    label.appendChild(cb);
    label.appendChild(span);
    optionsWrap.appendChild(label);
  }}
  updateInputDisabledState();
}}

async function fetchConfig() {{
  try {{
    const resp = await fetch('/config');
    if (!resp.ok) throw new Error('HTTP '+resp.status);
    const data = await resp.json();
    if (Array.isArray(data.fields)) renderFields(data.fields);
    if (Array.isArray(data.options)) renderOptions(data.options);
    const phase = data.status && data.status.phase;
    if (!runStarted && (phase === 'waiting' || phase === 'idle')) {{
      configMsg.textContent = 'Adjust options then press Start.';
      startBtn.disabled = false;
      startBtn.textContent = 'Start Nesting';
    }}
  }} catch (err) {{
    configMsg.textContent = 'Failed to load options.';
  }}
}}

startBtn.addEventListener('click', async () => {{
  if (runStarted) return;
  const payload = {{}};
  optionsWrap.querySelectorAll('input[type=checkbox]').forEach(cb => {{
    payload[cb.dataset.key] = cb.checked;
  }});
  fieldsWrap.querySelectorAll('input, select').forEach(el => {{
    const key = el.dataset.key;
    if (!key) return;
    if (el.tagName === 'SELECT') {{
      payload[key] = el.value;
      return;
    }}
    if (el.type === 'number') {{
      payload[key] = el.value === '' ? null : el.value;
    }} else {{
      payload[key] = el.value;
    }}
  }});
  startRequested = true;
  updateInputDisabledState();
  startBtn.disabled = true;
  startBtn.textContent = 'Starting…';
  configMsg.textContent = 'Submitting…';
  try {{
    const res = await fetch('/control?cmd=start', {{
      method: 'POST',
      headers: {{ 'Content-Type': 'application/json' }},
      body: JSON.stringify(payload)
    }});
    if (!res.ok) {{
      const text = await res.text();
      throw new Error(text || ('HTTP '+res.status));
    }}
    configMsg.textContent = 'Waiting for backend…';
  }} catch (err) {{
    startRequested = false;
    updateInputDisabledState();
    startBtn.disabled = false;
    startBtn.textContent = 'Start Nesting';
    configMsg.textContent = 'Start failed: '+err.message;
  }}
}});

pauseBtn.onclick = () => fetch('/control?cmd=pause', {{method:'POST'}});
resumeBtn.onclick = () => fetch('/control?cmd=resume', {{method:'POST'}});
stopBtn.onclick = () => fetch('/control?cmd=stop', {{method:'POST'}});

setRunState(false);
fetchConfig();

function fitScale() {{
  const pad = 20;
  const availW = cv.width - pad*2;
  const availH = cv.height - pad*2;
  const drawW = W + 2*M; const drawH = H + 2*M;
  scale = Math.min(availW/drawW, availH/drawH);
}}
function toXY(x,y) {{
  // origin bottom-left visual (flip Y)
  const pad = 20;
  const X = pad + (x)*scale;
  const Y = cv.height - (pad + (y)*scale);
  return [X,Y];
}}
function redraw() {{
  ctx.clearRect(0,0,cv.width,cv.height);
  ctx.fillStyle = '#0f1620'; ctx.fillRect(0,0,cv.width,cv.height);
  fitScale();
  // frame
  ctx.strokeStyle='#445'; ctx.lineWidth=2;
  let [x0,y0] = toXY(0,0);
  let [x1,y1] = toXY(W+2*M,0);
  let [x2,y2] = toXY(W+2*M,H+2*M);
  let [x3,y3] = toXY(0,H+2*M);
  ctx.beginPath(); ctx.moveTo(x0,y0); ctx.lineTo(x1,y1); ctx.lineTo(x2,y2); ctx.lineTo(x3,y3); ctx.closePath(); ctx.stroke();
  // parts on current sheet
  const data = sheets.get(currentSheet);
  if (!data) return;
  ctx.strokeStyle='#5ee1a2'; ctx.lineWidth=1;
  for (const lp of data.paths) {{
    ctx.beginPath();
    for (let i=0;i<lp.length;i++) {{
      const [X,Y] = toXY(M+lp[i][0], M+lp[i][1]);
      if (i===0) ctx.moveTo(X,Y); else ctx.lineTo(X,Y);
    }}
    ctx.stroke();
  }}
}}
function setProgress(pPlaced, pTotal) {{
  placed=pPlaced; total=pTotal;
  document.getElementById('placed').textContent=placed;
  document.getElementById('total').textContent=pTotal;
  const pct = pTotal>0 ? (100*placed/pTotal) : 0;
  document.getElementById('bar').style.width = pct.toFixed(1)+'%';
}}
function ensureSheet(i) {{
  if (!sheets.has(i)) sheets.set(i, {{paths:[], bbox:[W,H], margin:M}});
  if (![...sheetSel.options].some(o => Number(o.value)===i)) {{
    const opt=document.createElement('option'); opt.value=String(i); opt.textContent='Sheet '+(i+1); sheetSel.appendChild(opt);
  }}
}}
sheetSel.addEventListener('change', () => {{ currentSheet = Number(sheetSel.value)||0; redraw(); }});

function setStatus(t) {{ document.getElementById('status').textContent = t; }}
function setGPU(ok) {{
  const pill=document.getElementById('gpuPill');
  pill.textContent='GPU: '+(ok?'ON':'OFF');
  pill.className = 'pill '+(ok?'ok':'warn');
}}
function setGroup(g) {{ const el=document.getElementById('groupPill'); el.textContent='Group: '+(g||'—'); }}
function setSheetPill(cur, total) {{ const el=document.getElementById('sheetPill'); el.textContent='Sheet: '+(cur+1)+' / '+(total||'—'); }}

const es = new EventSource('/events');
es.onmessage = (ev) => {{
  try {{
    const msg = JSON.parse(ev.data||'{{}}');
    if (msg.type==='waiting') {{
      startRequested = false;
      setRunState(false);
      if (Array.isArray(msg.fields)) renderFields(msg.fields);
      if (Array.isArray(msg.options)) renderOptions(msg.options);
      const text = msg.message || 'Waiting for Start…';
      configMsg.textContent = text;
      startBtn.disabled = false;
      startBtn.textContent = 'Start Nesting';
      setStatus(text);
      return;
    }}
    if (msg.type==='starting') {{
      startRequested = true;
      updateInputDisabledState();
      configMsg.textContent = 'Starting…';
      startBtn.disabled = true;
      startBtn.textContent = 'Starting…';
      setStatus('Starting…');
      return;
    }}
    if (msg.type==='options_applied') {{
      if (Array.isArray(msg.fields)) renderFields(msg.fields);
      if (Array.isArray(msg.options)) renderOptions(msg.options);
      return;
    }}
    if (msg.type==='hello') {{
      setGPU(!!msg.cuda);
      return;
    }}
    if (msg.type==='start') {{
      W=msg.sheet_w; H=msg.sheet_h; M=msg.margin; setGroup(msg.group||'—'); setStatus('Starting…');
      sheets.clear(); sheetSel.innerHTML=''; currentSheet=0; setProgress(0,msg.total_parts||0); redraw();
      // show first sheet slot immediately
      setRunState(true);
      configMsg.textContent = 'Run in progress…';
      ensureSheet(0); setSheetPill(0, 1); redraw();
      return;
    }}
    if (msg.type==='group') {{
      setGroup(msg.group||'—'); setStatus('Group '+(msg.group||'—')); setProgress(0,msg.total_parts||0);
      sheets.clear(); sheetSel.innerHTML=''; currentSheet=0; ensureSheet(0); redraw();
      return;
    }}
    if (msg.type==='sheet_opened') {{
      ensureSheet(msg.sheet_index||0); setSheetPill(msg.sheet_index||0, msg.total_sheets||0);
      setStatus('Opened new sheet '+(1+(msg.sheet_index||0)));
      redraw();
      return;
    }}
    if (msg.type==='place') {{
      ensureSheet(msg.sheet);
      const rec = sheets.get(msg.sheet);
      if (msg.loops) for (const lp of msg.loops) rec.paths.push(lp);
      setProgress(msg.placed||0, msg.total||0);
      setStatus('Placed: '+(msg.part||'part')+'  (sheet '+(msg.sheet+1)+')');
      redraw();
      return;
    }}
    if (msg.type==='progress') {{
      if (msg.text) setStatus(msg.text);
      return;
    }}
    if (msg.type==='done' || msg.type==='stopped') {{
      setStatus(msg.type==='done' ? 'Completed.' : 'Stopped — partial saved.');
      setRunState(false);
      startBtn.disabled = true;
      configMsg.textContent = msg.type==='done' ? 'Completed.' : 'Stopped — partial saved.';
      if (msg.outputs) {{
        document.getElementById('outputs').textContent = (msg.outputs||[]).map(o=>o[0]+'  (sheets:'+o[1]+')').join('\\n') || '—';
      }}
      return;
    }}
  }} catch(e) {{ console.warn(e); }}
}};
</script>
</body></html>"""
    with open(path_on_disk, "w", encoding="utf-8") as f:
        f.write(html)

class NestHTTPHandler(BaseHTTPRequestHandler):
    hub:SSEHub = None
    control:NestControl = None
    folder:str = None
    ui_path:str = None
    cuda_on:bool = False

    def _set_headers(self, code=200, ctype="text/html; charset=utf-8", extra=None):
        self.send_response(code); self.send_header("Content-Type", ctype)
        self.send_header("Cache-Control", "no-cache")
        if extra:
            for k,v in (extra.items() if isinstance(extra,dict) else []): self.send_header(k,v)
        self.end_headers()

    def do_GET(self):
        p = urlparse(self.path)
        if p.path in ("/", "/index.html"):
            try:
                with open(self.ui_path, "r", encoding="utf-8") as f:
                    data = f.read().encode("utf-8")
                self._set_headers(200, "text/html; charset=utf-8"); self.wfile.write(data)
            except Exception as e:
                self._set_headers(500, "text/plain"); self.wfile.write(str(e).encode("utf-8"))
            return

        if p.path == "/events":
            self.send_response(200)
            self.send_header("Content-Type", "text/event-stream")
            self.send_header("Cache-Control", "no-cache")
            self.send_header("Connection", "keep-alive")
            self.end_headers()
            try:
                # hello
                hello = json.dumps({"type":"hello","cuda":self.cuda_on})
                self.wfile.write(b"data: "); self.wfile.write(hello.encode("utf-8")); self.wfile.write(b"\n\n"); self.wfile.flush()
                # attach
                self.hub.attach(self)
                # keep open
                while True:
                    time.sleep(15)
                    try:
                        self.wfile.write(b": keepalive\n\n"); self.wfile.flush()
                    except Exception:
                        break
            finally:
                self.hub.detach(self)
            return

        if p.path == "/status":
            st = self.control.get_status()
            self._set_headers(200, "application/json"); self.wfile.write(json.dumps(st).encode("utf-8")); return

        if p.path == "/config":
            payload = {
                "options": _ui_toggle_snapshot(),
                "fields": _ui_field_snapshot(),
                "status": self.control.get_status(),
            }
            self._set_headers(200, "application/json"); self.wfile.write(json.dumps(payload).encode("utf-8")); return

        self._set_headers(404, "text/plain"); self.wfile.write(b"Not found")

    def do_POST(self):
        p = urlparse(self.path)
        if p.path == "/control":
            qs = parse_qs(p.query or "")
            cmd = (qs.get("cmd",[""])[0] or "").lower()
            if cmd == "pause":
                self.control.pause.set(); self._set_headers(200,"text/plain"); self.wfile.write(b"OK"); return
            if cmd == "resume":
                self.control.pause.clear(); self._set_headers(200,"text/plain"); self.wfile.write(b"OK"); return
            if cmd == "stop":
                self.control.stop.set();  self._set_headers(200,"text/plain"); self.wfile.write(b"OK"); return
            if cmd == "start":
                try:
                    length = int(self.headers.get("Content-Length") or 0)
                except Exception:
                    length = 0
                raw = self.rfile.read(length).decode("utf-8") if length else "{}"
                try:
                    payload = json.loads(raw) if raw.strip() else {}
                except json.JSONDecodeError:
                    self._set_headers(400, "text/plain"); self.wfile.write(b"Invalid JSON"); return
                if not isinstance(payload, dict):
                    self._set_headers(400, "text/plain"); self.wfile.write(b"JSON body must be an object"); return
                if not self.control.request_start(payload):
                    self._set_headers(409, "text/plain"); self.wfile.write(b"Already started"); return
                self._set_headers(200, "application/json"); self.wfile.write(json.dumps({"status":"starting"}).encode("utf-8"))
                self.hub.broadcast("starting", {"options": payload})
                return
            self._set_headers(400,"text/plain"); self.wfile.write(b"Bad command"); return
        self._set_headers(404,"text/plain"); self.wfile.write(b"Not found")

def start_http_server(folder:str, ui_filename:str, cuda_on:bool, control:NestControl, hub:SSEHub,
                      port:int=0, host:str="127.0.0.1"):
    ui_path = None
    ui_dir_candidates = []
    if folder and os.path.isdir(folder):
        ui_dir_candidates.append(folder)
    script_dir = os.path.dirname(os.path.abspath(__file__))
    if script_dir not in ui_dir_candidates:
        ui_dir_candidates.append(script_dir)
    cwd = os.getcwd()
    if cwd not in ui_dir_candidates:
        ui_dir_candidates.append(cwd)

    last_exc = None
    for candidate in ui_dir_candidates:
        try:
            ui_path = os.path.join(candidate, ui_filename)
            write_standalone_html(ui_path)
            break
        except Exception as exc:
            last_exc = exc
            ui_path = None
    if ui_path is None:
        raise last_exc or RuntimeError("Unable to write UI HTML file")

    class _Server(ThreadingHTTPServer): daemon_threads=True
    NestHTTPHandler.hub = hub
    NestHTTPHandler.control = control
    NestHTTPHandler.folder = folder
    NestHTTPHandler.ui_path = ui_path
    NestHTTPHandler.cuda_on = cuda_on
    srv = _Server((host, port), NestHTTPHandler)
    host_bound, real_port = srv.server_address
    t = threading.Thread(target=srv.serve_forever, daemon=True)
    t.start()
    return srv, host_bound, real_port

# ---------- placement (with live events + pause/stop checks) ----------
def bl_place(occ, mask_segments, pw):
    H=len(occ); W=len(occ[0]) if H>0 else 0
    ph=len(mask_segments)
    if H < ph or W < pw:
        return None
    max_y = H - ph + 1
    max_x = W - pw + 1
    for y in range(max_y):
        rows = occ[y:y+ph]
        x = 0
        while x < max_x:
            skip = 1
            blocked = False
            for yy, segs in enumerate(mask_segments):
                if not segs:
                    continue
                row = rows[yy]
                for start, end in segs:
                    hit = row.find(1, x + start, x + end)
                    if hit != -1:
                        skip = max(skip, hit - (x + start) + 1)
                        blocked = True
                        break
                if blocked:
                    break
            if not blocked:
                return (x, y)
            x += skip
    return None

def or_mask_inplace(occ, mask_segments, mask_fills, ox, oy):
    for y,segs in enumerate(mask_segments):
        if not segs: continue
        row=occ[oy+y]
        fills=mask_fills[y]
        for (start,end),fill in zip(segs,fills):
            if not fill:
                continue
            dst_start=ox+start
            row[dst_start:dst_start + (end-start)] = fill

def pack_bitmap_core(ordered_parts: List['Part'], W: float, H: float, spacing: float, scale: int,
                     progress=None, progress_total=None, progress_prefix="",
                     mask_ops: Optional[Any] = None,
                     control: Optional[NestControl] = None,
                     event_sink: Optional[callable] = None,
                     precise_offsets: bool = True):
    Wpx=max(1,int(math.ceil(W*scale))); Hpx=max(1,int(math.ceil(H*scale)))
    spacing_units=max(0.0, spacing)
    spacing_px=int(math.ceil(spacing_units*scale))
    safety_px = SAFETY_PX
    if SAFETY_GAP > 0:
        safety_px = max(safety_px, int(math.ceil(SAFETY_GAP * scale)))
    safety_units = max(SAFETY_GAP, safety_px / float(scale))
    sheets_occ_raw=[]; sheets_occ_safe=[]; sheets_out=[]; sheets_count=0
    def ensure_sheet():
        nonlocal sheets_count
        if len(sheets_occ_raw)<=sheets_count:
            if mask_ops:
                sheets_occ_raw.append(mask_ops.zeros(Hpx,Wpx)); sheets_occ_safe.append(mask_ops.zeros(Hpx,Wpx))
            else:
                sheets_occ_raw.append(_empty_mask(Wpx,Hpx));     sheets_occ_safe.append(_empty_mask(Wpx,Hpx))
            sheets_out.append([])
        return sheets_occ_raw[sheets_count], sheets_occ_safe[sheets_count], sheets_out[sheets_count]

    placed_count=0; total_parts=progress_total if (progress_total is not None) else len(ordered_parts)

    def check_ctrl():
        if control:
            while control.pause.is_set(): time.sleep(0.05)
            if control.stop.is_set():
                partial=[{'sheet': i, 'loops': pl['loops']} for i,out in enumerate(sheets_out) for pl in out]
                used=max((pl['sheet'] for out in sheets_out for pl in out), default=-1)+1
                raise NestAbortPartial(partial, used)

    for p in ordered_parts:
        check_ctrl()
        placed=False
        for ang,mirror in p.candidate_poses():
            check_ctrl()
            cand=p.ensure_candidate(scale, ang, mirror, spacing_units, spacing_px,
<<<<<<< HEAD
                                    safety_units, safety_px, ALLOW_NEST_IN_HOLES,
                                    precise_offsets=precise_offsets)
=======
                                    safety_units, safety_px, ALLOW_NEST_IN_HOLES)
>>>>>>> 21b6b1cf
            if mask_ops:
                if 'test_tensor' not in cand: cand['test_tensor']=mask_ops.mask_to_tensor(cand['test'])
                if 'occ_tensor'  not in cand: cand['occ_tensor'] =mask_ops.mask_to_tensor(cand['occ'])
                if 'raw_tensor'  not in cand: cand['raw_tensor'] =mask_ops.mask_to_tensor(cand['raw'])
            attempt_sheet=sheets_count
            while True:
                check_ctrl()
                occ_raw,occ_safe,outlist=ensure_sheet()
                pos = (mask_ops.find_first_fit(occ_safe, cand['test_tensor']) if mask_ops
                       else bl_place(occ_safe, cand['test_segments'], cand['pw']))
                if pos is not None:
                    xpx,ypx=pos
                    if mask_ops:
                        mask_ops.or_mask(occ_raw, cand['raw_tensor'], xpx, ypx)
                        mask_ops.or_mask(occ_safe,cand['occ_tensor'], xpx, ypx)
                    else:
                        or_mask_inplace(occ_raw, cand['raw_segments'], cand['raw_fills'], xpx, ypx)
                        or_mask_inplace(occ_safe,cand['occ_segments'], cand['occ_fills'], xpx, ypx)
                    x_units=xpx/scale; y_units=ypx/scale
                    loops_t=[[ (x+x_units,y+y_units) for (x,y) in lp ] for lp in cand['loops']]
                    outlist.append({'sheet':sheets_count,'loops':loops_t})
                    placed=True; placed_count+=1
                    if event_sink:
                        event_sink("place", {"sheet":sheets_count,"loops":loops_t,"part":os.path.basename(p.name),
                                             "placed":placed_count,"total":total_parts})
                    if progress:
                        progress(f"{progress_prefix}Placing parts…\nPlaced: {placed_count}/{total_parts}\nCurrent sheet: {sheets_count+1}\nPart: {os.path.basename(p.name)}")
                    break
                else:
                    sheets_count+=1
                    if event_sink:
                        event_sink("sheet_opened", {"sheet_index": sheets_count})
                    if progress:
                        progress(f"{progress_prefix}Opening new sheet… now {sheets_count+1}\nPlaced: {placed_count}/{total_parts}")
                    if sheets_count>attempt_sheet+25: break
            if placed: break

        if not placed:
            sheets_count+=1
            occ_raw,occ_safe,outlist=ensure_sheet()

            ang,mirror=0.0,False
            cand=p.ensure_candidate(scale, ang, mirror, spacing_units, spacing_px,
<<<<<<< HEAD
                                    safety_units, safety_px, ALLOW_NEST_IN_HOLES,
                                    precise_offsets=precise_offsets)
=======
                                    safety_units, safety_px, ALLOW_NEST_IN_HOLES)
>>>>>>> 21b6b1cf
            if mask_ops:
                if 'raw_tensor' not in cand: cand['raw_tensor']=mask_ops.mask_to_tensor(cand['raw'])
                if 'occ_tensor' not in cand: cand['occ_tensor']=mask_ops.mask_to_tensor(cand['occ'])
                mask_ops.or_mask(occ_raw,cand['raw_tensor'],0,0)
                mask_ops.or_mask(occ_safe,cand['occ_tensor'],0,0)
            else:
                or_mask_inplace(occ_raw,cand['raw_segments'],cand['raw_fills'],0,0)
                or_mask_inplace(occ_safe,cand['occ_segments'],cand['occ_fills'],0,0)
            outlist.append({'sheet':sheets_count,'loops':cand['loops']})
            placed_count+=1
            if event_sink:
                event_sink("place", {"sheet":sheets_count,"loops":cand['loops'],
                                     "part":os.path.basename(p.name),"placed":placed_count,"total":total_parts})
            if progress:
                progress(f"Forced place on new sheet {sheets_count+1}\nPlaced: {placed_count}/{total_parts}")

    used_sheets = max((pl['sheet'] for out in sheets_out for pl in out), default=-1)+1
    if mask_ops:
        fill_pixels = 0
        for occ in sheets_occ_raw: fill_pixels += mask_ops.count_true(occ)
    else:
        fill_pixels = sum(sum(1 for v in row if v) for occ in sheets_occ_raw for row in occ)

    placements=[{'sheet':i,'loops':pl['loops']} for i,out in enumerate(sheets_out) for pl in out]
    return placements, used_sheets, fill_pixels

def _seq_key(order: List['Part']): return tuple(p.uid for p in order)

def _result_is_better(candidate, incumbent):
    if candidate is None: return False
    if incumbent is None: return True
    _, cs, cf = candidate; _, is_, if_ = incumbent
    if cs != is_: return cs < is_
    return cf > if_

def _mutate_order(order: List['Part'], rnd: Random) -> List['Part']:
    n=len(order)
    if n<=1: return list(order)
    op=rnd.random()
    if n==2: op=0.0
    if op<0.4:
        i,j=rnd.sample(range(n),2); new=list(order); new[i],new[j]=new[j],new[i]; return new
    elif op<0.75:
        i,j=rnd.sample(range(n),2); new=list(order); part=new.pop(i); new.insert(j,part); return new
    else:
        i,j=sorted(rnd.sample(range(n),2)); new=list(order); new[i:j+1]=reversed(new[i:j+1]); return new

def _anneal_order(initial_order: List['Part'], evaluate_fn, rnd: Random, sheet_penalty: int,
                  progress=None, label="", max_iters: Optional[int] = None, control: Optional[NestControl]=None):
    order=list(initial_order); best_order=list(order); best_result=evaluate_fn(best_order, allow_progress=False)
    current_order=list(order); current_result=best_result
    n=len(order)
    if n<=1: return best_order, best_result
    default_iters=max(8,min(24,n+4)); base_iters=max(5,min(default_iters,max_iters)) if max_iters is not None else default_iters
    temperature=max(1.0,n*0.4); cooling=0.9; stall_limit=None; stall=0
    def score(res):
        if res is None: return float('inf')
        _,sh,fi=res; return sh*sheet_penalty - fi
    for it in range(1, base_iters+1):
        if control and control.stop.is_set(): break
        while control and control.pause.is_set(): time.sleep(0.05)
        cand_order=_mutate_order(current_order,rnd)
        cand_result=evaluate_fn(cand_order, allow_progress=False)
        if _result_is_better(cand_result,current_result):
            current_order,current_result=cand_order,cand_result
        else:
            delta=score(cand_result)-score(current_result)
            accept_prob=1.0 if delta<0 else (math.exp(-delta/temperature) if temperature>0 else 0.0)
            if accept_prob>rnd.random(): current_order,current_result=cand_order,cand_result
        if _result_is_better(current_result,best_result):
            best_order,best_result=list(current_order),current_result
            if progress: progress(f"{label}Anneal improvement: sheets={best_result[1]}, fill={best_result[2]}")
            stall=0
        else: stall+=1
        if progress and it % max(6, base_iters//3)==0:
            progress(f"{label}Anneal {it}/{base_iters}: best sheets={best_result[1]}, fill={best_result[2]}")
        temperature*=cooling
        if temperature<1e-4: temperature=1e-4
        if stall_limit is None: stall_limit=max(3, base_iters//2)
        if stall>=stall_limit: break
    return best_order, best_result

def pack_bitmap_multi(parts: List['Part'], W: float, H: float, spacing: float, scale: int,
                      tries: int, seed: Optional[int], progress=None,
                      mask_ops: Optional[Any] = None,
                      control: Optional[NestControl]=None,
                      event_sink: Optional[callable]=None):
    base=[p for p in parts if p.outer is not None]
    base.sort(key=lambda p: abs(polygon_area(p.outer)), reverse=True)
    rnd=Random(seed) if seed is not None else Random()
    total_parts=len(base)
    if total_parts==0: return [], 0
    search_scale=scale
    if scale > 6:
        search_scale = max(6, scale // 2)  # coarse for trials → faster

    Wpx=max(1,int(math.ceil(W*scale))); Hpx=max(1,int(math.ceil(H*scale))); sheet_penalty=Wpx*Hpx*1000
    cache: Dict[Tuple[tuple,int,float,bool], Tuple[List[dict],int,int]] = {}

    def evaluate(order: List['Part'], allow_progress: bool, prefix: str = "", use_scale: int = search_scale,
                 spacing_override: Optional[float] = None,
                 precise_offsets: Optional[bool] = None):
        eff_spacing = spacing if spacing_override is None else spacing_override
        spacing_tag = round(max(0.0, eff_spacing), 9)
        if precise_offsets is None:
            precise_flag = (spacing_override is None and use_scale == scale)
        else:
            precise_flag = precise_offsets
        key=(_seq_key(order),use_scale,spacing_tag, precise_flag)
        if key in cache: return cache[key]
        allow_events = (spacing_override is None) and allow_progress and event_sink is not None and precise_flag
        res=pack_bitmap_core(order,W,H,eff_spacing,use_scale,
                             progress=(progress if allow_progress else None),
                             progress_total=total_parts if allow_progress else None,
                             progress_prefix=prefix if allow_progress else "",
                             mask_ops=mask_ops,
                             control=control,
                             event_sink=(event_sink if allow_events else None),
                             precise_offsets=precise_flag)
        cache[key]=res; return res

    best_result=None; best_order=None
    heuristic=[("Area-desc ", list(base)),
               ("Aspect-desc ", sorted(base, key=lambda p: max(p.w,p.h,p.obb_w,p.obb_h), reverse=True)),
               ("Tall-first ",  sorted(base, key=lambda p: p.h, reverse=True))]
    tries=max(1,tries)
    starts=[]
    for ho in heuristic:
        if len(starts)>=tries: break
        starts.append(ho)
    while len(starts)<tries:
        idx=len(starts)-len(heuristic)+1
        starts.append((f"Random {max(1,idx)} ", rnd.sample(base, len(base))))

    attempts=max(1,len(starts))
    anneal_limit=max(4,min(8,total_parts+max(1,tries//2)))
    last_start=None
    for t,(label,start_order) in enumerate(starts):
        if progress: progress(f"{label}placement trial {t+1}/{attempts}…")
        _ = evaluate(start_order, allow_progress=False, prefix=f"{label}Try {t+1}/{attempts}\n",
                     use_scale=search_scale, spacing_override=0.0,
                     precise_offsets=False)
        last_start=evaluate(start_order, allow_progress=False, prefix=f"{label}Try {t+1}/{attempts}\n",
                             use_scale=search_scale, precise_offsets=False)
        if anneal_limit<=0:
            order_after,result_after=start_order,last_start
        else:
            limit=anneal_limit if t==0 else (min(3,anneal_limit) if t<len(heuristic) else min(4,anneal_limit))
            if limit<=1:
                order_after,result_after=start_order,last_start
            else:
                order_after,_=_anneal_order(start_order,
                    lambda o, allow_progress=False: evaluate(o, allow_progress, prefix=label,
                                                             use_scale=search_scale, spacing_override=0.0,
                                                             precise_offsets=False),
                    rnd, sheet_penalty, progress=progress, label=label, max_iters=limit, control=control)
                result_after=evaluate(order_after, allow_progress=False, prefix=label, use_scale=search_scale,
                                      precise_offsets=False)
        final = result_after if _result_is_better(result_after,last_start) else last_start
        final_order = order_after if final is result_after else start_order
        if _result_is_better(final,best_result):
            best_result=final; best_order=final_order
            if progress: progress(f"{label}New global best: sheets={best_result[1]}, fill={best_result[2]}")
        elif progress and best_result:
            progress(f"{label}Result sheets={final[1]}, fill={final[2]} (best remains sheets={best_result[1]}, fill={best_result[2]})")
    if best_result is None:
        best_result=last_start; best_order=starts[0][1] if starts else base
    final_order=best_order if best_order is not None else base
    final_result=evaluate(final_order, allow_progress=True, prefix="Final pass\n", use_scale=scale,
                          precise_offsets=True)
    return final_result[0], final_result[1]

# ---------- Shelf fallback ----------
def pack_shelves(parts: List['Part'], W: float, H: float, spacing: float,
                 control: Optional[NestControl]=None, event_sink: Optional[callable]=None):
    parts=sorted([p for p in parts if p.outer is not None], key=lambda p: max(p.w,p.h,p.obb_w,p.obb_h), reverse=True)
    placements=[]; sheet=0; shelf_y=0.0; shelf_h=0.0; cursor_x=0.0
    def new_sheet():
        nonlocal sheet,shelf_y,shelf_h,cursor_x
        sheet+=1; shelf_y=0.0; shelf_h=0.0; cursor_x=0.0
        if event_sink: event_sink("sheet_opened", {"sheet_index": sheet})
    for idx,p in enumerate(parts,1):
        if control and control.stop.is_set():
            raise NestAbortPartial(placements, (max((pl['sheet'] for pl in placements), default=-1))+1 )
        while control and control.pause.is_set(): time.sleep(0.05)
        cands=[]
        for ang, mirror in p.candidate_poses():
            w,h,_=p.oriented(ang, mirror); cands.append((ang, mirror, w, h))
        placed=False
        for ang, mirror, w, h in cands:
            if cursor_x + w + spacing <= W and shelf_y + max(shelf_h, h + spacing) <= H:
                _,_,loops = p.oriented(ang, mirror)
                loops_t=[[(x+cursor_x,y+shelf_y) for x,y in lp] for lp in loops]
                placements.append({'sheet':sheet,'loops':loops_t})
                if event_sink: event_sink("place", {"sheet":sheet,"loops":loops_t,"part":os.path.basename(p.name),"placed":idx,"total":len(parts)})
                cursor_x += w + spacing; shelf_h = max(shelf_h, h + spacing)
                placed=True; break
        if placed: continue
        shelf_y += shelf_h; cursor_x = 0.0; shelf_h = 0.0
        for ang, mirror, w, h in cands:
            if w + spacing <= W and shelf_y + h + spacing <= H:
                _,_,loops = p.oriented(ang, mirror)
                loops_t=[[(x+0.0,y+shelf_y) for x,y in lp] for lp in loops]
                placements.append({'sheet':sheet,'loops':loops_t})
                if event_sink: event_sink("place", {"sheet":sheet,"loops":loops_t,"part":os.path.basename(p.name),"placed":idx,"total":len(parts)})
                cursor_x = w + spacing; shelf_h = h + spacing
                placed=True; break
        if placed: continue
        new_sheet()
        ok=False
        for ang, mirror, w, h in cands:
            if w + spacing <= W and h + spacing <= H:
                _,_,loops = p.oriented(ang, mirror)
                loops_t=[[(x+0.0,y+0.0) for x,y in lp] for lp in loops]
                placements.append({'sheet':sheet,'loops':loops_t})
                if event_sink: event_sink("place", {"sheet":sheet,"loops":loops_t,"part":os.path.basename(p.name),"placed":idx,"total":len(parts)})
                cursor_x = w + spacing; shelf_h = h + spacing
                ok=True; break
        if not ok:
            _,_,loops = p.oriented(0.0, False)
            loops_t=[[(x,y) for x,y in lp] for lp in loops]
            placements.append({'sheet':sheet,'loops':loops_t})
            if event_sink: event_sink("place", {"sheet":sheet,"loops":loops_t,"part":os.path.basename(p.name),"placed":idx,"total":len(parts)})
            cursor_x = p.w + spacing; shelf_h = p.h + spacing
    sheets_used=(max((pl['sheet'] for pl in placements), default=-1))+1
    return placements, sheets_used

# ---------- Line merging & writers ----------
def merge_common_lines(placements: List[dict], tol=1e-4) -> List[dict]:
    def norm_seg(a,b):
        ax,ay=a; bx,by=b
        if (bx<ax) or (abs(bx-ax)<=tol and by<ay): ax,ay,bx,by=bx,by,ax,ay
        return (round(ax/tol), round(ay/tol), round(bx/tol), round(by/tol))
    keep={}
    for pl in placements:
        new_loops=[]
        for lp in pl['loops']:
            segs=[]
            for i in range(len(lp)-1):
                a=lp[i]; b=lp[i+1]
                key=norm_seg(a,b); keep[key]=keep.get(key,0)+1; segs.append((a,b))
            new_loops.append(segs)
        pl['__segs__']=new_loops
    out=[]
    for pl in placements:
        lines=[]
        for segs in pl['__segs__']:
            for a,b in segs:
                key=norm_seg(a,b)
                if keep.get(key,0)==1: lines.append((a,b))
        out.append({'sheet': pl['sheet'], 'lines': lines})
    return out

def write_r12_dxf(path, sheets, W, H, placements, margin, merge_lines=False):
    def w(f,c,v): f.write(f"{c}\n{v}\n")
    with open(path,'w',encoding='utf-8') as f:
        w(f,0,"SECTION"); w(f,2,"HEADER"); w(f,9,"$INSUNITS"); w(f,70,INSUNITS); w(f,0,"ENDSEC")
        w(f,0,"SECTION"); w(f,2,"TABLES"); w(f,0,"ENDSEC")
        w(f,0,"SECTION"); w(f,2,"ENTITIES")
        for s in range(sheets):
            sheet_ox = s*(W + 2*margin + SHEET_GAP)
            w(f,0,"POLYLINE"); w(f,8,"SHEET"); w(f,66,1); w(f,70,1)
            for x,y in [(sheet_ox,0),(sheet_ox+W+2*margin,0),(sheet_ox+W+2*margin,H+2*margin),(sheet_ox,H+2*margin),(sheet_ox,0)]:
                w(f,0,"VERTEX"); w(f,8,"SHEET"); w(f,10,x); w(f,20,y)
            w(f,0,"SEQEND")
        if merge_lines:
            merged = merge_common_lines(placements)
            for pl in merged:
                ox = pl['sheet']*(W + 2*margin + SHEET_GAP) + margin
                oy = margin
                for (a,b) in pl['lines']:
                    w(f,0,"LINE"); w(f,8,"NEST")
                    w(f,10,a[0]+ox); w(f,20,a[1]+oy)
                    w(f,11,b[0]+ox); w(f,21,b[1]+oy)
        else:
            for pl in placements:
                ox = pl['sheet']*(W + 2*margin + SHEET_GAP) + margin
                oy = margin
                for lp in pl['loops']:
                    w(f,0,"POLYLINE"); w(f,8,"NEST"); w(f,66,1); w(f,70,1)
                    for x,y in ((x+ox,y+oy) for x,y in lp):
                        w(f,0,"VERTEX"); w(f,8,"NEST"); w(f,10,x); w(f,20,y)
                    w(f,0,"SEQEND")
        w(f,0,"ENDSEC"); w(f,0,"EOF")

def write_split_sheets(base_path_no_ext: str, placements: List[dict], total_sheets: int,
                       W: float, H: float, margin: float, merge_lines=False):
    for s in range(total_sheets):
        sub=[{'sheet':0,'loops':pl['loops']} for pl in placements if pl['sheet']==s]
        out=f"{base_path_no_ext}-s{s+1}.dxf"
        write_r12_dxf(out,1,W,H,sub,margin,merge_lines=merge_lines)

# ---------- main ----------
def main_live():
    prog = WinProgress("Nesting DXF… (HTML live viewer)", 520, 220); prog.create()

    control = NestControl()
    hub = SSEHub()

    # start HTTP server + open viewer (GPU status filled in after configuration)
    srv, bound_host, port = start_http_server(FOLDER, UI_FILENAME, False, control, hub, HTTP_PORT, HTTP_HOST)
    open_host = "127.0.0.1" if bound_host in ("0.0.0.0", "::", "") else bound_host
    url=f"http://{open_host}:{port}/"
    try: webbrowser.open(url)
    except: pass
    if bound_host != open_host:
        log(f"[INFO] Live viewer at: {url} (server bound to {bound_host})")
    else:
        log(f"[INFO] Live viewer at: {url}")

    wait_text = "Viewer ready — adjust options in the browser and press Start."
    control.set_status(phase="waiting")
    hub.broadcast("waiting", {"message": wait_text, "options": _ui_toggle_snapshot(), "fields": _ui_field_snapshot()})
    prog.update(wait_text)

    # status helpers
    def progress_cb(text: str):
        prog.update(text)
        hub.broadcast("progress", {"text": text})

    def event_sink(kind: str, payload: dict):
        if kind=="place":
            hub.broadcast("place", payload)
        elif kind=="sheet_opened":
            hub.broadcast("sheet_opened", payload)

    # Wait for the UI to kick off the run
    start_config = control.wait_for_start()
    _apply_field_config(start_config)
    _apply_toggle_config(start_config)
    applied_opts = _ui_toggle_snapshot()
    applied_fields = _ui_field_snapshot()
    hub.broadcast("options_applied", {"options": applied_opts, "fields": applied_fields})
    for opt in applied_opts:
        log(f"[INFO] {opt['label']}: {'ON' if opt['value'] else 'OFF'}")

    # configure accelerator now that device selection may have changed
    mask_ops = build_mask_ops(BITMAP_DEVICE)
    accel_note = "Acceleration: CPU bitmap evaluator"; using_cuda=False
    if mask_ops:
        dev = getattr(mask_ops, "device", "cpu"); dev_type = getattr(dev, "type", str(dev))
        if str(dev_type).lower()=="cuda": using_cuda=True; accel_note=f"Acceleration: CUDA GPU ({dev}) via PyTorch"
        elif str(dev).lower()=="numpy": accel_note = "Acceleration: NumPy (CPU)"
        else: accel_note=f"Acceleration: PyTorch device {dev}"
    NestHTTPHandler.cuda_on = using_cuda
    hub.broadcast("hello", {"cuda": using_cuda})

    if not os.path.isdir(FOLDER):
        msg=f"[ERROR] Folder not found: {FOLDER}"
        log(msg)
        control.set_status(phase="done")
        hub.broadcast("progress", {"text": "Folder not found."})
        hub.broadcast("done", {"outputs": []})
        prog.update("Folder not found."); prog.close(); return

    dxf_files = sorted([f for f in os.listdir(FOLDER) if f.lower().endswith(".dxf") and f.lower()!="nested.dxf"])
    if not dxf_files:
        msg=f"[WARN] No .dxf files found in: {FOLDER}"
        log(msg)
        control.set_status(phase="done")
        hub.broadcast("progress", {"text": "No .dxf files found."})
        hub.broadcast("done", {"outputs": []})
        prog.update("No .dxf files found."); prog.close(); return

    W_eff=SHEET_W-2*SHEET_MARGIN; H_eff=SHEET_H-2*SHEET_MARGIN
    if W_eff<=0 or H_eff<=0:
        msg=f"[ERROR] SHEET_MARGIN={SHEET_MARGIN} leaves no usable area on a {SHEET_W}×{SHEET_H} sheet."
        log(msg)
        control.set_status(phase="done")
        hub.broadcast("progress", {"text": msg})
        hub.broadcast("done", {"outputs": []})
        prog.update(msg); prog.close(); return

    eff_scale = _eff_scale(PIXELS_PER_UNIT, SPACING)

    control.set_status(phase="reading")
    hub.broadcast("progress", {"text":"Reading DXFs…"})
    prog.update(f"Reading DXFs… 0/{len(dxf_files)}")

    # parse all parts + groups
    all_parts=[]; groups={}; skipped=0
    for idx,fn in enumerate(dxf_files,1):
        prog.update(f"Reading DXFs… {idx}/{len(dxf_files)}  {fn}")
        path=os.path.join(FOLDER,fn)
        loops,segs=parse_entities(path)
        if not loops and segs: loops=join_segments_to_loops(segs,JOIN_TOL)
        fallback_bbox=None
        if not loops and segs and FALLBACK_OPEN_AS_BBOX:
            pts=[pt for a,b in segs for pt in (a,b)]
            if pts:
                minx,miny,maxx,maxy=bbox_of_points(pts)
                if maxx>minx and maxy>miny: fallback_bbox=(minx,miny,maxx,maxy)
        if not loops and fallback_bbox is None:
            log(f"[WARN] {fn}: no closed loops; skipped."); skipped+=1; continue
        p=Part(fn,loops,fallback_bbox)
        if p.outer is None or p.w<=0 or p.h<=0:
            log(f"[WARN] {fn}: zero-sized; skipped."); skipped+=1; continue
        qty=read_qty_for_dxf(FOLDER,fn)
        thk_label=read_thickness_label(FOLDER,fn,THICKNESS_LABEL_UNITS)
        for _ in range(qty):
            all_parts.append(p); groups.setdefault(thk_label,[]).append(p)

    if not all_parts:
        log("[WARN] Nothing to nest.")
        hub.broadcast("progress", {"text":"Nothing to nest."})
        control.set_status(phase="done")
        hub.broadcast("done", {"outputs": []})
        prog.update("Nothing to nest."); prog.close(); return

    outputs=[]
    hub.broadcast("hello", {"cuda": using_cuda})

    def do_one_batch(parts: List[Part], group_label: str):
        total=len(parts)
        hub.broadcast("start", {"sheet_w":W_eff,"sheet_h":H_eff,"margin":SHEET_MARGIN,"total_parts":total,"group":group_label})
        hub.broadcast("sheet_opened", {"sheet_index": 0})
        control.set_status(phase="nest", group=group_label, total=total, placed=0)
        if NEST_MODE.lower()=="bitmap":
            try:
                if SHUFFLE_TRIES>1:
                    placements, sheets = pack_bitmap_multi(parts, W_eff, H_eff, SPACING, eff_scale,
                                                           SHUFFLE_TRIES, SHUFFLE_SEED,
                                                           progress=progress_cb, mask_ops=mask_ops,
                                                           control=control, event_sink=event_sink)
                else:
                    res = pack_bitmap_core(parts, W_eff, H_eff, SPACING, eff_scale,
                                           progress=progress_cb, progress_total=len(parts),
                                           mask_ops=mask_ops, control=control, event_sink=event_sink)
                    placements, sheets = res[0], res[1]
            except NestAbortPartial as nb:
                placements, sheets = nb.placements, nb.sheets
                if SPLIT_SHEETS:
                    base_no_ext=os.path.join(FOLDER, f"{group_label}-nested")
                    write_split_sheets(base_no_ext, placements, sheets, W_eff, H_eff, SHEET_MARGIN, merge_lines=MERGE_LINES)
                    outputs.append((base_no_ext+"-s*", sheets))
                else:
                    out=os.path.join(FOLDER, f"{group_label}-nested.dxf")
                    write_r12_dxf(out, sheets, W_eff, H_eff, placements, SHEET_MARGIN, merge_lines=MERGE_LINES)
                    outputs.append((out, sheets))
                hub.broadcast("stopped", {"outputs": outputs})
                control.set_status(phase="stopped")
                return False  # stopped
        else:
            try:
                placements, sheets = pack_shelves(parts, W_eff, H_eff, SPACING, control=control, event_sink=event_sink)
            except NestAbortPartial as nb:
                placements, sheets = nb.placements, nb.sheets
                if SPLIT_SHEETS:
                    base_no_ext=os.path.join(FOLDER, f"{group_label}-nested")
                    write_split_sheets(base_no_ext, placements, sheets, W_eff, H_eff, SHEET_MARGIN, merge_lines=MERGE_LINES)
                    outputs.append((base_no_ext+"-s*", sheets))
                else:
                    out=os.path.join(FOLDER, f"{group_label}-nested.dxf")
                    write_r12_dxf(out, sheets, W_eff, H_eff, placements, SHEET_MARGIN, merge_lines=MERGE_LINES)
                    outputs.append((out, sheets))
                hub.broadcast("stopped", {"outputs": outputs})
                control.set_status(phase="stopped")
                return False

        if sheets<=0:
            log(f"[WARN] Parts @ {group_label} exist, but none fit.")
            return True

        if SPLIT_SHEETS:
            base_no_ext=os.path.join(FOLDER, f"{group_label}-nested")
            write_split_sheets(base_no_ext, placements, sheets, W_eff, H_eff, SHEET_MARGIN, merge_lines=MERGE_LINES)
            outputs.append((base_no_ext+"-s*", sheets))
        else:
            out=os.path.join(FOLDER, f"{group_label}-nested.dxf")
            write_r12_dxf(out, sheets, W_eff, H_eff, placements, SHEET_MARGIN, merge_lines=MERGE_LINES)
            outputs.append((out, sheets))
        return True

    if GROUP_BY_THICKNESS:
        for thk_label, parts in sorted(groups.items(), key=lambda kv: kv[0]):
            hub.broadcast("group", {"group": thk_label, "total_parts": len(parts)})
            ok = do_one_batch(parts, thk_label)
            if not ok: break
    else:
        ok = do_one_batch(all_parts, "all")

    # Report
    report_path = os.path.join(FOLDER, "nest_report.txt")
    _report_lines.insert(0,"=== Nesting Report ===")
    for out,sheets in outputs: _report_lines.append(f"Saved: {out}  | Sheets: {sheets}")
    _report_lines.append(f"Mode: {NEST_MODE}")
    _report_lines.append(f"Margin: {SHEET_MARGIN}")
    _report_lines.append(f"Spacing: {SPACING}")
    _report_lines.append(f"Safety halo: {SAFETY_GAP}")
    _report_lines.append(f"Spacing tolerances: abs={SPACING_ABS_TOL}, rel={SPACING_REL_TOL}")
    _report_lines.append(f"Minimum spacing pixels: {MIN_SPACING_PIXELS}")
    _report_lines.append(f"Resolution (eff): {eff_scale} px/unit")
    _report_lines.append(f"Shuffle tries: {SHUFFLE_TRIES}{'' if SHUFFLE_SEED is None else f' (seed {SHUFFLE_SEED})'}")
    _report_lines.append(f"Rect-align mode: {RECT_ALIGN_MODE}")
    _report_lines.append(f"Allow mirror: {ALLOW_MIRROR}")
    _report_lines.append(f"Allow nest in holes: {ALLOW_NEST_IN_HOLES}")
    _report_lines.append(f"Thickness label units: {THICKNESS_LABEL_UNITS}")
    _report_lines.append(f"Split sheets: {SPLIT_SHEETS}")
    _report_lines.append(f"Merge common lines: {MERGE_LINES}")
    _report_lines.append(f"INSUNITS header: {'inches' if INSUNITS==1 else 'mm'}")
    _report_lines.append(accel_note)
    try:
        with open(report_path,"w",encoding="utf-8") as rf: rf.write("\n".join(_report_lines))
    except Exception as e:
        print(f"[WARN] Could not write report: {e}")

    control.set_status(phase="done")
    hub.broadcast("done", {"outputs": outputs})
    prog.update("Done. You can close this window."); prog.close()

# ---------- crash log ----------
def _write_crash(folder: str, ex: BaseException):
    try:
        path=os.path.join(folder if os.path.isdir(folder) else os.getcwd(), "nest_error.txt")
        with open(path,"a",encoding="utf-8") as f:
            f.write(f"=== Crash {datetime.datetime.now().isoformat()} ===\n")
            traceback.print_exc(file=f); f.write("\n")
        print(f"[ERROR] A crash log was written to: {path}")
    except: pass

# ---------- CLI ----------
if __name__ == "__main__":
    import argparse
    parser = argparse.ArgumentParser(description="DXF Nesting with Live HTML viewer (SSE).")
    parser.add_argument("--folder", default=FOLDER, help="Folder with DXFs and optional qty TXTs.")
    parser.add_argument("--sheet", nargs=2, metavar=("WIDTH","HEIGHT"), type=float, default=(SHEET_W, SHEET_H))
    parser.add_argument("--margin", type=float, default=SHEET_MARGIN)
    parser.add_argument("--spacing", type=float, default=SPACING)
    parser.add_argument("--safety-gap", type=float, default=SAFETY_GAP,
                        help="Extra halo around parts in drawing units for alias protection.")
    parser.add_argument("--spacing-abs-tol", type=float, default=SPACING_ABS_TOL,
                        help="Absolute tolerance allowed when quantizing spacing to pixels.")
    parser.add_argument("--spacing-rel-tol", type=float, default=SPACING_REL_TOL,
                        help="Relative tolerance (fraction of spacing) for pixel quantization.")
    parser.add_argument("--min-spacing-px", type=int, default=MIN_SPACING_PIXELS,
                        help="Minimum pixels dedicated to spacing halo when rasterizing.")
    parser.add_argument("--nest-mode", choices=["bitmap","shelf"], default=NEST_MODE)
    parser.add_argument("--pixels-per-unit", type=int, default=PIXELS_PER_UNIT)
    parser.add_argument("--tries", type=int, default=SHUFFLE_TRIES)
    parser.add_argument("--seed", type=int, default=SHUFFLE_SEED)
    parser.add_argument("--workers", type=int, default=BITMAP_EVAL_WORKERS)
    parser.add_argument("--device", default=BITMAP_DEVICE, help="PyTorch device (e.g., 'cuda','cuda:0','cpu').")
    parser.add_argument("--allow-mirror", dest="allow_mirror", action="store_true", default=ALLOW_MIRROR)
    parser.add_argument("--no-mirror", dest="allow_mirror", action="store_false")
    parser.add_argument("--allow-hole-nesting", dest="allow_holes", action="store_true", default=ALLOW_NEST_IN_HOLES)
    parser.add_argument("--forbid-hole-nesting", dest="allow_holes", action="store_false")
    parser.add_argument("--rect-align", choices=["off","prefer","force"], default=RECT_ALIGN_MODE)
    parser.add_argument("--group-by-thickness", dest="group_by_thickness", action="store_true", default=GROUP_BY_THICKNESS)
    parser.add_argument("--no-group-by-thickness", dest="group_by_thickness", action="store_false")
    parser.add_argument("--thickness-label-units", choices=["auto","in","mm"], default=THICKNESS_LABEL_UNITS)
    parser.add_argument("--split-sheets", dest="split_sheets", action="store_true", default=SPLIT_SHEETS)
    parser.add_argument("--no-split-sheets", dest="split_sheets", action="store_false")
    parser.add_argument("--merge-lines", dest="merge_lines", action="store_true", default=MERGE_LINES)
    parser.add_argument("--no-merge-lines", dest="merge_lines", action="store_false")
    parser.add_argument("--rotation-step-deg", type=float, default=ROTATION_STEP_DEG)
    parser.add_argument("--insunits", choices=["in","mm"], default=("in" if INSUNITS==1 else "mm"))
    parser.add_argument("--port", type=int, default=HTTP_PORT, help="HTTP port for the viewer (0=auto).")
    parser.add_argument("--host", default=HTTP_HOST, help="Host/interface for the viewer server (default 127.0.0.1).")
    parser.add_argument("--pause-on-exit", dest="pause_on_exit", action="store_true", default=False)
    args = parser.parse_args()

    # apply args
    FOLDER = os.path.abspath(args.folder)
    SHEET_W, SHEET_H = map(float, args.sheet)
    SHEET_MARGIN = float(args.margin); SPACING=float(args.spacing)
    SAFETY_GAP = max(0.0, float(args.safety_gap))
    SPACING_ABS_TOL = max(1e-9, float(args.spacing_abs_tol))
    SPACING_REL_TOL = max(0.0, float(args.spacing_rel_tol))
    MIN_SPACING_PIXELS = max(1, int(args.min_spacing_px))
    NEST_MODE = args.nest_mode
    PIXELS_PER_UNIT = max(1, int(args.pixels_per_unit))
    SHUFFLE_TRIES = max(1, int(args.tries)); SHUFFLE_SEED=args.seed
    BITMAP_EVAL_WORKERS=args.workers; BITMAP_DEVICE=args.device
    ALLOW_MIRROR=args.allow_mirror; ALLOW_NEST_IN_HOLES=args.allow_holes
    RECT_ALIGN_MODE=args.rect_align; GROUP_BY_THICKNESS=args.group_by_thickness
    THICKNESS_LABEL_UNITS=args.thickness_label_units
    SPLIT_SHEETS=args.split_sheets; MERGE_LINES=args.merge_lines
    ROTATION_STEP_DEG=max(0.0, float(args.rotation_step_deg))
    INSUNITS = 1 if args.insunits=="in" else 4
    HTTP_PORT = int(args.port)
    HTTP_HOST = args.host

    try:
        main_live()
    except Exception as ex:
        _write_crash(FOLDER, ex)
        traceback.print_exc()
    finally:
        if args.pause_on_exit and IS_WINDOWS:
            try: input("\nPress Enter to exit…")
            except: pass
<|MERGE_RESOLUTION|>--- conflicted
+++ resolved
@@ -1,2753 +1,2723 @@
-#!/usr/bin/env python3
-# dxf_nest_gpu_live.py — Live HTML viewer + SSE controls (pause/resume/stop), optional CUDA/NumPy
-# - GPU accel via PyTorch when available; fast CPU fallback via NumPy if found; else pure Python
-# - Thickness grouping by filename prefix "<thickness><unit>-*.dxf" (e.g., 0.5in-*, 12mm-*)
-# - Guaranteed spacing via geometric offsets (pyclipper) with pixel fallback; no shared-line cutting unless enabled
-# - Output: per-thickness nested .dxf; optional split per sheet
-# - Standalone HTML UI written to the folder; opens automatically; Pause/Resume/Stop & Save
-
-# ================= Default Settings (overridable by CLI) =================
-FOLDER = r"C:\Users\Jsudhakaran\OneDrive - GN Corporation Inc\Desktop\test\For waterjet cutting"
-
-SHEET_W = 48.0
-SHEET_H = 96.0
-SHEET_MARGIN = 0.50
-SHEET_GAP = 2.0
-
-SPACING  = 0.125          # gap between parts (drawing units)
-JOIN_TOL = 0.005
-ARC_CHORD_TOL = 0.01
-
-# Spacing accuracy controls
-SPACING_ABS_TOL = 1e-4     # absolute tolerance (drawing units)
-SPACING_REL_TOL = 0.01     # relative tolerance (fraction of spacing)
-
-# Safety halo applied around each rasterized part (drawing units)
-SAFETY_GAP = 0.01
-
-FALLBACK_OPEN_AS_BBOX = True
-
-ALLOW_ROTATE_90   = True
-ALLOW_MIRROR      = False
-USE_OBB_CANDIDATE = True
-
-INSUNITS = 1  # 1=inches (DXF header), 4=mm
-
-RECT_ALIGN_MODE = "prefer"  # "off" | "prefer" | "force"
-RECT_ALIGN_TOL  = 1e-3
-
-ALLOW_NEST_IN_HOLES = True
-NEST_MODE = "bitmap"         # "bitmap" | "shelf"
-PIXELS_PER_UNIT = 20
-
-BITMAP_EVAL_WORKERS = None
-BITMAP_DEVICE = None  # "cuda", "cuda:0", "cpu", etc.
-
-SHUFFLE_TRIES = 5
-SHUFFLE_SEED  = None
-
-GROUP_BY_THICKNESS = False
-THICKNESS_LABEL_UNITS = "auto"  # "auto"|"in"|"mm"
-SPLIT_SHEETS = False
-MERGE_LINES  = True         # shared-line cutting OFF by default (preserve gap)
-ROTATION_STEP_DEG = 0.0
-
-SAFETY_PX = 2
-MIN_SPACING_PIXELS = 4
-
-CLIPPER_SCALE = 1_000_000.0
-CLIPPER_ARC_TOL = 0.001
-CLIPPER_MITER = 4.0
-MAX_AUTO_SCALE = 8192
-
-_PRECISION_WARNING_EMITTED = False
-
-# Live UI / server
-UI_FILENAME = "nest_viewer.html"
-HTTP_HOST   = "127.0.0.1"
-HTTP_PORT   = 0  # 0 = auto-pick a free port
-# ========================================================================
-
-import os, math, re, sys, json, time, webbrowser, threading, traceback, datetime
-from typing import List, Tuple, Dict, Optional, Any
-
-Point = Tuple[float, float]
-Loop = List[Point]
-Seg = Tuple[Point, Point]
-from random import Random
-from urllib.parse import urlparse, parse_qs
-
-try:
-    import pyclipper
-except Exception:  # optional dependency for precise offsets
-    pyclipper = None
-
-# A precise polygon offsetter is always available: either pyclipper or a
-# built-in geometric fallback implemented below.
-PRECISION_OFFSETS_AVAILABLE = True
-
-# Fallback sample folder shipped with script
-_REPO_SAMPLE_FOLDER = os.path.join(os.path.dirname(__file__), "For waterjet cutting")
-if os.path.isdir(_REPO_SAMPLE_FOLDER):
-    FOLDER = _REPO_SAMPLE_FOLDER
-
-if not BITMAP_EVAL_WORKERS:
-    cpu_count = os.cpu_count() or 1
-    BITMAP_EVAL_WORKERS = max(1, cpu_count)
-
-IS_WINDOWS = (os.name == "nt")
-
-# Runtime toggles exposed in the HTML UI (key, label, global attr, description)
-_UI_TOGGLE_DEFS = [
-    ("allow_mirror", "Allow mirror / flip parts", "ALLOW_MIRROR", "Permit mirrored copies when searching poses."),
-    ("allow_rotate_90", "Allow automatic 90° rotations", "ALLOW_ROTATE_90", "Include a 90° rotation candidate."),
-    ("use_obb", "Use OBB seeding", "USE_OBB_CANDIDATE", "Seed placement with oriented bounding box pose."),
-    ("allow_holes", "Allow nesting inside holes", "ALLOW_NEST_IN_HOLES", "Permit parts to be placed within other part holes."),
-    ("fallback_bbox", "Fallback open profiles to bounding boxes", "FALLBACK_OPEN_AS_BBOX", "Treat open DXF profiles as rectangles."),
-    ("group_by_thickness", "Group by thickness labels", "GROUP_BY_THICKNESS", "Nest files grouped by detected thickness."),
-    ("split_sheets", "Split sheets into separate DXFs", "SPLIT_SHEETS", "Write one DXF per finished sheet."),
-    ("merge_lines", "Merge touching lines", "MERGE_LINES", "Combine collinear edges for shared cutting."),
-]
-
-
-_UI_FIELD_DEFS = [
-    {
-        "key": "folder",
-        "label": "DXF folder",
-        "attr": "FOLDER",
-        "type": "text",
-        "description": "Directory containing DXF files and optional quantity/label text files.",
-        "parser": lambda raw: os.path.abspath(os.path.expanduser(str(raw))),
-    },
-    {
-        "key": "sheet_w",
-        "label": "Sheet width",
-        "attr": "SHEET_W",
-        "type": "number",
-        "min": 0.01,
-        "step": 0.5,
-        "parser": lambda raw: max(0.01, float(raw)),
-    },
-    {
-        "key": "sheet_h",
-        "label": "Sheet height",
-        "attr": "SHEET_H",
-        "type": "number",
-        "min": 0.01,
-        "step": 0.5,
-        "parser": lambda raw: max(0.01, float(raw)),
-    },
-    {
-        "key": "sheet_margin",
-        "label": "Sheet margin",
-        "attr": "SHEET_MARGIN",
-        "type": "number",
-        "min": 0.0,
-        "step": 0.05,
-        "parser": lambda raw: max(0.0, float(raw)),
-    },
-    {
-        "key": "sheet_gap",
-        "label": "Gap between exported sheets",
-        "attr": "SHEET_GAP",
-        "type": "number",
-        "min": 0.0,
-        "step": 0.1,
-        "parser": lambda raw: max(0.0, float(raw)),
-    },
-    {
-        "key": "spacing",
-        "label": "Part spacing",
-        "attr": "SPACING",
-        "type": "number",
-        "min": 0.0,
-        "step": 0.01,
-        "parser": lambda raw: max(0.0, float(raw)),
-    },
-    {
-        "key": "safety_gap",
-        "label": "Safety halo",
-        "attr": "SAFETY_GAP",
-        "type": "number",
-        "min": 0.0,
-        "step": 0.001,
-        "parser": lambda raw: max(0.0, float(raw)),
-    },
-    {
-        "key": "spacing_abs_tol",
-        "label": "Spacing abs tol",
-        "attr": "SPACING_ABS_TOL",
-        "type": "number",
-        "min": 1e-9,
-        "step": 1e-5,
-        "parser": lambda raw: max(1e-9, float(raw)),
-    },
-    {
-        "key": "spacing_rel_tol",
-        "label": "Spacing rel tol",
-        "attr": "SPACING_REL_TOL",
-        "type": "number",
-        "min": 0.0,
-        "step": 0.001,
-        "parser": lambda raw: max(0.0, float(raw)),
-    },
-    {
-        "key": "join_tol",
-        "label": "Join tolerance",
-        "attr": "JOIN_TOL",
-        "type": "number",
-        "min": 0.0,
-        "step": 0.001,
-        "parser": lambda raw: max(0.0, float(raw)),
-    },
-    {
-        "key": "arc_chord_tol",
-        "label": "Arc chord tolerance",
-        "attr": "ARC_CHORD_TOL",
-        "type": "number",
-        "min": 0.0,
-        "step": 0.001,
-        "parser": lambda raw: max(0.0, float(raw)),
-    },
-    {
-        "key": "rect_align_mode",
-        "label": "Rectangular alignment",
-        "attr": "RECT_ALIGN_MODE",
-        "type": "select",
-        "options": [
-            {"value": "off", "label": "Off"},
-            {"value": "prefer", "label": "Prefer"},
-            {"value": "force", "label": "Force"},
-        ],
-        "parser": lambda raw: (str(raw).lower() if str(raw).lower() in {"off", "prefer", "force"} else RECT_ALIGN_MODE),
-    },
-    {
-        "key": "rect_align_tol",
-        "label": "Rectangular align tolerance",
-        "attr": "RECT_ALIGN_TOL",
-        "type": "number",
-        "min": 0.0,
-        "step": 1e-4,
-        "parser": lambda raw: max(0.0, float(raw)),
-    },
-    {
-        "key": "nest_mode",
-        "label": "Nesting mode",
-        "attr": "NEST_MODE",
-        "type": "select",
-        "options": [
-            {"value": "bitmap", "label": "Bitmap (fast, dense)"},
-            {"value": "shelf", "label": "Shelf (simple)"},
-        ],
-        "parser": lambda raw: (str(raw).lower() if str(raw).lower() in {"bitmap", "shelf"} else NEST_MODE),
-    },
-    {
-        "key": "pixels_per_unit",
-        "label": "Pixels per unit",
-        "attr": "PIXELS_PER_UNIT",
-        "type": "number",
-        "min": 1,
-        "step": 1,
-        "parser": lambda raw: max(1, int(float(raw))),
-    },
-    {
-        "key": "bitmap_workers",
-        "label": "Bitmap workers",
-        "attr": "BITMAP_EVAL_WORKERS",
-        "type": "number",
-        "min": 1,
-        "step": 1,
-        "allow_none": True,
-        "parser": lambda raw: max(1, int(float(raw))),
-    },
-    {
-        "key": "bitmap_device",
-        "label": "Bitmap device",
-        "attr": "BITMAP_DEVICE",
-        "type": "text",
-        "allow_none": True,
-        "description": "PyTorch device string (e.g. cuda, cuda:0, cpu). Leave blank for auto.",
-        "parser": lambda raw: (str(raw).strip() or None),
-    },
-    {
-        "key": "shuffle_tries",
-        "label": "Shuffle tries",
-        "attr": "SHUFFLE_TRIES",
-        "type": "number",
-        "min": 1,
-        "step": 1,
-        "parser": lambda raw: max(1, int(float(raw))),
-    },
-    {
-        "key": "shuffle_seed",
-        "label": "Shuffle seed",
-        "attr": "SHUFFLE_SEED",
-        "type": "number",
-        "allow_none": True,
-        "parser": lambda raw: int(float(raw)),
-    },
-    {
-        "key": "thickness_units",
-        "label": "Thickness label units",
-        "attr": "THICKNESS_LABEL_UNITS",
-        "type": "select",
-        "options": [
-            {"value": "auto", "label": "Auto"},
-            {"value": "in", "label": "Inches"},
-            {"value": "mm", "label": "Millimetres"},
-        ],
-        "parser": lambda raw: (str(raw).lower() if str(raw).lower() in {"auto", "in", "mm"} else THICKNESS_LABEL_UNITS),
-    },
-    {
-        "key": "rotation_step",
-        "label": "Rotation step (deg)",
-        "attr": "ROTATION_STEP_DEG",
-        "type": "number",
-        "min": 0.0,
-        "step": 1.0,
-        "parser": lambda raw: max(0.0, float(raw)),
-    },
-    {
-        "key": "safety_px",
-        "label": "Safety pixels",
-        "attr": "SAFETY_PX",
-        "type": "number",
-        "min": 0,
-        "step": 1,
-        "parser": lambda raw: max(0, int(float(raw))),
-    },
-    {
-        "key": "min_spacing_px",
-        "label": "Minimum spacing pixels",
-        "attr": "MIN_SPACING_PIXELS",
-        "type": "number",
-        "min": 1,
-        "step": 1,
-        "parser": lambda raw: max(1, int(float(raw))),
-    },
-    {
-        "key": "insunits",
-        "label": "DXF INSUNITS header",
-        "attr": "INSUNITS",
-        "type": "select",
-        "options": [
-            {"value": "in", "label": "Inches"},
-            {"value": "mm", "label": "Millimetres"},
-        ],
-        "parser": lambda raw: (1 if str(raw).lower() != "mm" else 4),
-        "to_ui": lambda val: "mm" if int(val)==4 else "in",
-    },
-]
-
-
-def _ui_toggle_snapshot():
-    snap = []
-    g = globals()
-    for key, label, attr, desc in _UI_TOGGLE_DEFS:
-        snap.append({
-            "key": key,
-            "label": label,
-            "value": bool(g.get(attr)),
-            "description": desc,
-        })
-    return snap
-
-
-def _ui_field_snapshot():
-    snap = []
-    g = globals()
-    for field in _UI_FIELD_DEFS:
-        attr = field["attr"]
-        raw_val = g.get(attr)
-        to_ui = field.get("to_ui")
-        try:
-            value = to_ui(raw_val) if to_ui else raw_val
-        except Exception:
-            value = raw_val
-        if value is None:
-            value = ""
-        entry = {
-            "key": field["key"],
-            "label": field.get("label", field["key"]),
-            "type": field.get("type", "text"),
-            "value": value,
-            "description": field.get("description"),
-        }
-        for extra in ("min", "max", "step", "placeholder"):
-            if extra in field:
-                entry[extra] = field[extra]
-        options = field.get("options")
-        if options:
-            entry["options"] = options
-        snap.append(entry)
-    return snap
-
-
-def _apply_toggle_config(cfg: Dict[str, Any]):
-    if not isinstance(cfg, dict):
-        return
-    g = globals()
-    for key, _label, attr, _desc in _UI_TOGGLE_DEFS:
-        if key in cfg:
-            g[attr] = bool(cfg[key])
-
-
-def _apply_field_config(cfg: Dict[str, Any]):
-    if not isinstance(cfg, dict):
-        return
-    g = globals()
-    for field in _UI_FIELD_DEFS:
-        key = field["key"]
-        if key not in cfg:
-            continue
-        raw = cfg[key]
-        if raw is None:
-            if field.get("allow_none"):
-                g[field["attr"]] = None
-            continue
-        if isinstance(raw, str) and raw.strip() == "":
-            if field.get("allow_none"):
-                g[field["attr"]] = None
-            continue
-        parser = field.get("parser")
-        try:
-            value = parser(raw) if parser else raw
-        except Exception:
-            continue
-        g[field["attr"]] = value
-
-
-# ---------- Tiny Win progress window (optional) ----------
-if IS_WINDOWS:
-    import ctypes
-    user32  = ctypes.windll.user32
-    gdi32   = ctypes.windll.gdi32
-    kernel32= ctypes.windll.kernel32
-
-    UINT = ctypes.c_uint; DWORD = ctypes.c_uint; INT = ctypes.c_int; LONG = ctypes.c_long
-    ULONG_PTR = ctypes.c_size_t; LONG_PTR  = ctypes.c_ssize_t
-    WPARAM = ULONG_PTR; LPARAM = LONG_PTR; LRESULT = LONG_PTR
-    HWND = ctypes.c_void_p; HINSTANCE = ctypes.c_void_p; HICON = ctypes.c_void_p
-    HCURSOR = ctypes.c_void_p; HBRUSH = ctypes.c_void_p; HMENU = ctypes.c_void_p
-    LPCWSTR = ctypes.c_wchar_p
-
-    WS_OVERLAPPEDWINDOW = 0x00CF0000; WS_VISIBLE = 0x10000000
-    WS_CHILD = 0x40000000; WS_EX_TOPMOST = 0x00000008
-    SW_SHOWNORMAL = 1; WM_DESTROY = 0x0002; PM_REMOVE = 0x0001
-    SS_LEFT = 0x00000000; SS_NOPREFIX = 0x00000080; WHITE_BRUSH = 0
-
-    class POINT(ctypes.Structure): _fields_=[("x", LONG), ("y", LONG)]
-    WNDPROC = ctypes.WINFUNCTYPE(LRESULT, HWND, UINT, WPARAM, LPARAM)
-    class WNDCLASS(ctypes.Structure):
-        _fields_=[("style", UINT),("lpfnWndProc", WNDPROC),("cbClsExtra", INT),("cbWndExtra", INT),
-                  ("hInstance", HINSTANCE),("hIcon", HICON),("hCursor", HCURSOR),
-                  ("hbrBackground", HBRUSH),("lpszMenuName", LPCWSTR),("lpszClassName", LPCWSTR)]
-    class MSG(ctypes.Structure):
-        _fields_=[("hwnd", HWND),("message", UINT),("wParam", WPARAM),("lParam", LPARAM),
-                  ("time", DWORD),("pt", POINT)]
-
-    user32.DefWindowProcW.argtypes=[HWND, UINT, WPARAM, LPARAM]
-    user32.DefWindowProcW.restype=LRESULT
-    user32.RegisterClassW.argtypes=[ctypes.POINTER(WNDCLASS)]
-    user32.CreateWindowExW.argtypes=[DWORD, LPCWSTR, LPCWSTR, DWORD, INT, INT, INT, INT, HWND, HMENU, HINSTANCE, ctypes.c_void_p]
-    user32.CreateWindowExW.restype=HWND
-    gdi32.GetStockObject.argtypes=[INT]; gdi32.GetStockObject.restype=HBRUSH
-    DefWindowProcW = user32.DefWindowProcW
-
-    class WinProgress:
-        def __init__(self, title="Nesting DXF…", width=520, height=220):
-            self.enabled=True; self.title=title; self.width=width; self.height=height
-            self.hInstance = kernel32.GetModuleHandleW(None)
-            self.hwnd = HWND(); self.hStatic = HWND(); self._wndproc=None
-        def create(self):
-            try:
-                @WNDPROC
-                def wndproc(hwnd, msg, wParam, lParam):
-                    if msg==WM_DESTROY:
-                        user32.PostQuitMessage(0); return LRESULT(0)
-                    try: return DefWindowProcW(hwnd, msg, wParam, lParam)
-                    except: return LRESULT(0)
-                self._wndproc = wndproc
-                cls = WNDCLASS(); cls.lpfnWndProc = self._wndproc; cls.hInstance=self.hInstance
-                cls.hbrBackground = gdi32.GetStockObject(WHITE_BRUSH); cls.lpszClassName="PyNestProgress"
-                try: user32.RegisterClassW(ctypes.byref(cls))
-                except: pass
-                sw=user32.GetSystemMetrics(0); sh=user32.GetSystemMetrics(1)
-                x=max(0,(sw-self.width)//2); y=max(0,(sh-self.height)//2)
-                self.hwnd=user32.CreateWindowExW(0,"PyNestProgress",self.title,
-                    WS_OVERLAPPEDWINDOW|WS_VISIBLE,x,y,self.width,self.height,None,None,self.hInstance,None)
-                self.hStatic=user32.CreateWindowExW(0,"STATIC","Loading…",WS_CHILD|WS_VISIBLE|SS_LEFT|SS_NOPREFIX,
-                    12,12,self.width-24,self.height-24,self.hwnd,None,self.hInstance,None)
-                user32.ShowWindow(self.hwnd, SW_SHOWNORMAL); self.pump()
-            except: self.enabled=False
-        def pump(self):
-            if not self.enabled: return
-            msg = MSG()
-            while user32.PeekMessageW(ctypes.byref(msg), None, 0, 0, PM_REMOVE):
-                user32.TranslateMessage(ctypes.byref(msg)); user32.DispatchMessageW(ctypes.byref(msg))
-        def update(self, text: str):
-            if not self.enabled: return
-            try: user32.SetWindowTextW(self.hStatic, text); self.pump()
-            except: pass
-        def close(self):
-            if not self.enabled: return
-            try: user32.DestroyWindow(self.hwnd); self.hwnd=HWND()
-            except: pass
-else:
-    class WinProgress:
-        def __init__(self,*_,**__): self.enabled=False
-        def create(self): pass
-        def update(self,_): pass
-        def pump(self): pass
-        def close(self): pass
-
-# --------- logger ---------
-_report_lines: List[str] = []
-def log(line: str):
-    print(line)
-    _report_lines.append(line)
-
-def _warn_precise_offsets_fallback():
-    global _PRECISION_WARNING_EMITTED
-    if not PRECISION_OFFSETS_AVAILABLE and not _PRECISION_WARNING_EMITTED:
-        log("[WARN] pyclipper not available — spacing accuracy falls back to pixel dilation.")
-        _PRECISION_WARNING_EMITTED = True
-
-# ---------- Torch (optional) ----------
-try:
-    import torch
-    import torch.nn.functional as F
-except Exception:
-    torch = None; F = None
-
-class TorchMaskOps:
-    def __init__(self, device: Optional[str] = None):
-        if not torch: raise RuntimeError("PyTorch not available")
-        if device is None: device = "cuda" if torch.cuda.is_available() else "cpu"
-        self.device = torch.device(device)
-    def zeros(self, H: int, W: int): return torch.zeros((H,W), dtype=torch.uint8, device=self.device)
-    def mask_to_tensor(self, mask_01):
-        H=len(mask_01); W=len(mask_01[0]) if H else 0
-        t=torch.empty((H,W), dtype=torch.uint8, device=self.device)
-        for y in range(H):
-            row = mask_01[y]
-            if isinstance(row,(bytearray,bytes)): row=list(row)
-            t[y,:W]=torch.tensor(row, dtype=torch.uint8, device=self.device)
-        return t
-    def _disk_kernel(self, r:int):
-        if r<=0: return torch.ones((1,1,1,1), dtype=torch.uint8, device=self.device)
-        xs,ys=torch.meshgrid(torch.arange(-r,r+1,device=self.device), torch.arange(-r,r+1,device=self.device), indexing='ij')
-        k=((xs*xs+ys*ys)<=(r*r)).to(torch.uint8)
-        return k.view(1,1,k.shape[0],k.shape[1])
-    def find_first_fit(self, occ_safe, test_mask_tensor):
-        H,W=occ_safe.shape; ph,pw=test_mask_tensor.shape
-        if H<ph or W<pw: return None
-        x=occ_safe.unsqueeze(0).unsqueeze(0).to(torch.float32)
-        k=test_mask_tensor.flip(0,1).unsqueeze(0).unsqueeze(0).to(torch.float32)
-        heat=F.conv2d(x,k,stride=1); ok=(heat==0)
-        if not torch.any(ok): return None
-        yy,xx=torch.where(ok[0,0]); y=int(yy.min().item()); x=int(xx[yy==y].min().item()); return (x,y)
-    def or_mask(self, occ, raw_mask, ox:int, oy:int):
-        ph,pw=raw_mask.shape; occ[oy:oy+ph,ox:ox+pw]|=raw_mask
-    def or_dilated(self, occ, raw_or_shell, ox:int, oy:int, r:int):
-        ph,pw=raw_or_shell.shape
-        tile=torch.zeros_like(occ); tile[oy:oy+ph, ox:ox+pw]=raw_or_shell
-        if r>0:
-            k=self._disk_kernel(r).to(torch.float32)
-            y=(F.conv2d(tile.unsqueeze(0).unsqueeze(0).to(torch.float32),k,padding=r)>0).to(torch.uint8)
-            tile=y[0,0]
-        occ|=tile
-    def count_true(self, occ)->int: return int(occ.sum().item())
-
-# ---------- NumPy (optional) ----------
-try:
-    import numpy as np
-except Exception:
-    np = None
-
-class NumpyMaskOps:
-    """CPU acceleration using NumPy (no GPU required)."""
-    def __init__(self):
-        if np is None:
-            raise RuntimeError("NumPy not available")
-        self.device = "numpy"
-
-    def zeros(self, H: int, W: int):
-        return np.zeros((H, W), dtype=np.uint8)
-
-    def mask_to_tensor(self, mask_01):
-        H = len(mask_01); W = len(mask_01[0]) if H else 0
-        arr = np.zeros((H, W), dtype=np.uint8)
-        for y in range(H):
-            row = mask_01[y]
-            if isinstance(row, (bytes, bytearray)):
-                arr[y, :W] = np.frombuffer(row, dtype=np.uint8, count=W)
-            else:
-                arr[y, :W] = np.asarray(row, dtype=np.uint8)
-        return arr
-
-    def find_first_fit(self, occ, test_mask):
-        """Find first (x,y) where (occ AND test)==0 using FFT correlation."""
-        H, W = occ.shape
-        ph, pw = test_mask.shape
-        if H < ph or W < pw:
-            return None
-
-        shape = (H + ph - 1, W + pw - 1)
-        f1 = np.fft.rfftn(occ.astype(np.float32), shape)
-        f2 = np.fft.rfftn(np.flipud(np.fliplr(test_mask.astype(np.float32))), shape)
-        heat_full = np.fft.irfftn(f1 * f2, shape)
-        valid = heat_full[ph - 1:H, pw - 1:W]
-        ok = valid <= 0.5
-        if not np.any(ok):
-            return None
-        yy, xx = np.where(ok)
-        y = int(yy.min())
-        x = int(xx[yy == y].min())
-        return (x, y)
-
-    def or_mask(self, occ, raw_mask, ox: int, oy: int):
-        ph, pw = raw_mask.shape
-        occ[oy:oy + ph, ox:ox + pw] |= raw_mask
-
-    def or_dilated(self, occ, raw_or_shell, ox: int, oy: int, r: int):
-        ph, pw = raw_or_shell.shape
-        tile = np.zeros_like(occ, dtype=np.uint8)
-        tile[oy:oy + ph, ox:ox + pw] = raw_or_shell
-        if r <= 0:
-            occ |= tile
-            return
-        H, W = occ.shape
-        for dy in range(-r, r + 1):
-            for dx in range(-r, r + 1):
-                if dx*dx + dy*dy > r*r:
-                    continue
-                y0 = max(0, dy); y1 = min(H, H + dy)
-                x0 = max(0, dx); x1 = min(W, W + dx)
-                if y1 <= y0 or x1 <= x0:
-                    continue
-                occ[y0:y1, x0:x1] |= tile[y0 - dy:y1 - dy, x0 - dx:x1 - dx]
-
-    def count_true(self, occ) -> int:
-        return int(occ.sum())
-
-def build_mask_ops(device_pref: Optional[str]):
-    # Prefer PyTorch (CUDA or CPU). Else fallback to NumPy. Else None.
-    if torch is not None:
-        try:
-            dev = device_pref.strip() if (device_pref and isinstance(device_pref, str)) else None
-            if dev is None:
-                dev = "cuda" if torch.cuda.is_available() else "cpu"
-            _ = torch.zeros(1, device=torch.device(dev))
-            return TorchMaskOps(dev)
-        except Exception:
-            pass
-    if np is not None:
-        try:
-            return NumpyMaskOps()
-        except Exception:
-            pass
-    return None
-
-# ---------- thickness + qty ----------
-def _read_text(p):
-    with open(p,'r',encoding='utf-8',errors='ignore') as f:
-        return f.read().splitlines()
-
-def _normalize_thickness_label(value: float, unit: str) -> str:
-    s = f"{value:.4f}".rstrip('0').rstrip('.')
-    return f"{s}{'in' if unit=='in' else 'mm'}"
-
-def _parse_thickness_from_token(token: str, default_unit: str) -> Optional[Tuple[float,str]]:
-    t = token.strip().lower()
-    m = re.match(r'^([0-9]*\.?[0-9]+)\s*(?:("|in(?:ch(?:es)?)?|mm|millimet(?:er|re)s?))$', t)
-    if m:
-        val=float(m.group(1)); raw_u=m.group(2); unit='in' if (raw_u=='"' or (raw_u and 'in' in raw_u)) else 'mm'
-        return val, unit
-    m = re.match(r'^([0-9]*\.?[0-9]+)$', t)
-    if m: return float(m.group(1)), default_unit
-    return None
-
-def _parse_thickness_from_basename(basename: str, default_unit: str) -> Optional[Tuple[float,str]]:
-    token = basename.split('-', 1)[0]
-    return _parse_thickness_from_token(token, default_unit)
-
-def _convert_thickness_for_label(value: float, unit: str, label_units: str) -> Tuple[float, str]:
-    unit = unit.lower()
-    if label_units == "auto": return value, unit
-    if label_units == "in":   return ((value/25.4) if unit=="mm" else value, "in")
-    if label_units == "mm":   return ((value*25.4) if unit in ("in", '"') else value, "mm")
-    return value, unit
-
-def read_qty_for_dxf(folder: str, dxf_filename: str) -> int:
-    base, _ = os.path.splitext(dxf_filename)
-    for ext in ('.txt', '.TXT'):
-        p = os.path.join(folder, base + ext)
-        if os.path.isfile(p):
-            try:
-                lines=[ln.strip() for ln in open(p,'r',encoding='utf-8',errors='ignore') if ln.strip()]
-                if not lines: return 1
-                start = 1 if ('quantity' in lines[0].lower()) else 0
-                total=0
-                for ln in lines[start:]:
-                    cells=[c.strip() for c in ln.split(',')]
-                    token=cells[-1] if cells else ln
-                    q=None
-                    try: q=int(float(token))
-                    except:
-                        digs=''; 
-                        for ch in ln:
-                            if ch.isdigit(): digs+=ch
-                            elif digs: break
-                        if digs: q=int(digs)
-                    if q and q>0: total+=q
-                return total if total>0 else 1
-            except: return 1
-    return 1
-
-def read_thickness_label(folder: str, dxf_filename: str, label_units: str) -> str:
-    default_unit = 'in' if INSUNITS == 1 else 'mm'
-    base, _ = os.path.splitext(dxf_filename)
-    parsed = _parse_thickness_from_basename(os.path.basename(base), default_unit)
-    if parsed:
-        v,u = parsed
-        vv, uu = _convert_thickness_for_label(v,u,label_units)
-        return _normalize_thickness_label(vv, uu)
-    return "unknown"
-
-# ---------- DXF parse/join ----------
-def _arc_points(cx,cy,r,a0_deg,a1_deg,chord_tol):
-    a0=math.radians(a0_deg); a1=math.radians(a1_deg)
-    while a1<a0: a1+=2*math.pi
-    sweep=a1-a0
-    if r<=0: return [(cx,cy)]
-    dtheta=2*math.asin(max(0.0,min(1.0,chord_tol/(2*r)))) if chord_tol>0 else (math.pi/36)
-    steps=max(2,int(math.ceil(sweep/max(dtheta,1e-6))))
-    return [(cx+r*math.cos(a0+sweep*k/steps), cy+r*math.sin(a0+sweep*k/steps)) for k in range(steps+1)]
-
-def _ellipse_points(cx, cy, mx, my, ratio, t0, t1, chord_tol):
-    maj_len = math.hypot(mx, my)
-    if maj_len <= 0: return [(cx,cy)]
-    vx, vy = (-my/maj_len), (mx/maj_len)
-    a_vecx, a_vecy = mx, my
-    b_len = maj_len * max(0.0, ratio)
-    b_vecx, b_vecy = vx * b_len, vy * b_len
-    while t1 < t0: t1 += 2*math.pi
-    sweep = t1 - t0
-    steps = max(24, int(abs(sweep) / max(1e-6, 2*math.asin(min(1.0, chord_tol / max(1e-6, maj_len))))))
-    pts=[]
-    for k in range(steps+1):
-        t = t0 + sweep * (k/steps)
-        x = cx + a_vecx*math.cos(t) + b_vecx*math.sin(t)
-        y = cy + a_vecy*math.cos(t) + b_vecy*math.sin(t)
-        pts.append((x,y))
-    return pts
-
-def parse_entities(path: str):
-    lines=_read_text(path)
-    loops=[]; segs=[]
-    in_entities=False
-    in_lw=False; lw_pts=[]; lw_closed=False
-    in_poly=False; poly_pts=[]; poly_closed=False
-    in_spline=False; spline_fit=[]
-    i=0; n=len(lines)
-    def get(i): return lines[i].strip(), lines[i+1].strip()
-    while i+1<n:
-        code,val=get(i); i+=2
-        if code=='0' and val=='SECTION':
-            if i+1<n:
-                c2,v2=get(i)
-                if c2=='2' and v2=='ENTITIES': in_entities=True
-            continue
-        if code=='0' and val=='ENDSEC': in_entities=False; continue
-        if not in_entities: continue
-        if code=='0':
-            # flush any open accumulators
-            if in_lw:
-                if lw_pts:
-                    if lw_closed and lw_pts[0]!=lw_pts[-1]: lw_pts.append(lw_pts[0])
-                    if len(lw_pts)>=4: loops.append(lw_pts)
-                in_lw=False; lw_pts=[]; lw_closed=False
-            if in_poly:
-                if poly_pts:
-                    if poly_closed and poly_pts[0]!=poly_pts[-1]: poly_pts.append(poly_pts[0])
-                    if len(poly_pts)>=4: loops.append(poly_pts)
-                in_poly=False; poly_pts=[]; poly_closed=False
-            if in_spline:
-                if len(spline_fit)>=3:
-                    pts = list(spline_fit)
-                    if pts[0]!=pts[-1]: pts.append(pts[0])
-                    if len(pts)>=4: loops.append(pts)
-                in_spline=False; spline_fit=[]
-            if val=='LWPOLYLINE': in_lw=True; continue
-            if val=='POLYLINE':   in_poly=True; continue
-            if val=='SPLINE':     in_spline=True; spline_fit=[]; continue
-            if val=='LINE':
-                x1=y1=x2=y2=None
-                while i+1<n:
-                    c3,v3=get(i); i+=2
-                    if c3=='0': i-=2; break
-                    if c3=='10': x1=float(v3)
-                    elif c3=='20': y1=float(v3)
-                    elif c3=='11': x2=float(v3)
-                    elif c3=='21': y2=float(v3)
-                if None not in (x1,y1,x2,y2): segs.append(((x1,y1),(x2,y2)))
-                continue
-            if val in ('ARC','CIRCLE'):
-                cx=cy=r=None; a0=0.0 if val=='CIRCLE' else None; a1=360.0 if val=='CIRCLE' else None
-                while i+1<n:
-                    c3,v3=get(i); i+=2
-                    if c3=='0': i-=2; break
-                    if   c3=='10': cx=float(v3)
-                    elif c3=='20': cy=float(v3)
-                    elif c3=='40': r =float(v3)
-                    elif c3=='50': a0=float(v3)
-                    elif c3=='51': a1=float(v3)
-                if None not in (cx,cy,r,a0,a1):
-                    pts=_arc_points(cx,cy,r,a0,a1,ARC_CHORD_TOL)
-                    for k in range(len(pts)-1):
-                        segs.append((pts[k],pts[k+1]))
-                continue
-            if val=='ELLIPSE':
-                cx=cy=mx=my=ratio=None; t0=0.0; t1=2*math.pi
-                while i+1<n:
-                    c3,v3=get(i); i+=2
-                    if c3=='0': i-=2; break
-                    if c3=='10': cx=float(v3)
-                    elif c3=='20': cy=float(v3)
-                    elif c3=='11': mx=float(v3)
-                    elif c3=='21': my=float(v3)
-                    elif c3=='40': ratio=float(v3)
-                    elif c3=='41': t0=float(v3)
-                    elif c3=='42': t1=float(v3)
-                if None not in (cx,cy,mx,my,ratio):
-                    pts=_ellipse_points(cx,cy,mx,my,ratio,t0,t1,ARC_CHORD_TOL)
-                    for k in range(len(pts)-1):
-                        segs.append((pts[k], pts[k+1]))
-                continue
-            continue
-        if in_lw:
-            if code=='10':
-                x=float(val)
-                if i+1<n:
-                    c2,v2=get(i); i+=2
-                    if c2=='20': lw_pts.append((x:=float(x), y:=float(v2)) if False else (x,float(v2)))  # keep simple
-                    else: i-=2
-            elif code=='70':
-                try: flags=int(val)
-                except: flags=0
-                lw_closed=bool(flags&1)
-        elif in_poly:
-            if code=='70':
-                try: flags=int(val)
-                except: flags=0
-                poly_closed=bool(flags&1)
-            elif code=='10':
-                x=float(val)
-                if i+1<n:
-                    c2,v2=get(i); i+=2
-                    if c2=='20': poly_pts.append((x,float(v2)))
-                    else: i-=2
-        elif in_spline:
-            if code=='11':
-                x=float(val)
-                if i+1<n:
-                    c2,v2=get(i); i+=2
-                    if c2=='21': spline_fit.append((x,float(v2)))
-                    else: i-=2
-    if in_lw and lw_pts:
-        if lw_closed and lw_pts[0]!=lw_pts[-1]: lw_pts.append(lw_pts[0])
-        if len(lw_pts)>=4: loops.append(lw_pts)
-    if in_poly and poly_pts:
-        if poly_closed and poly_pts[0]!=poly_pts[-1]: poly_pts.append(poly_pts[0])
-        if len(poly_pts)>=4: loops.append(poly_pts)
-    if in_spline and len(spline_fit)>=3:
-        pts=list(spline_fit)
-        if pts[0]!=pts[-1]: pts.append(pts[0])
-        if len(pts)>=4: loops.append(pts)
-    return loops, segs
-
-def join_segments_to_loops(segs: List[Seg], tol=JOIN_TOL) -> List[Loop]:
-    if not segs: return []
-    def key(pt): return (round(pt[0]/tol), round(pt[1]/tol))
-    adj: Dict[tuple,List[tuple]]={}; used=[False]*len(segs)
-    for idx,(a,b) in enumerate(segs):
-        ka,kb=key(a),key(b)
-        adj.setdefault(ka,[]).append((a,b,idx))
-        adj.setdefault(kb,[]).append((b,a,idx))
-    loops=[]
-    for idx,(a0,b0) in enumerate(segs):
-        if used[idx]: continue
-        chain=[a0,b0]; used[idx]=True
-        end=b0; kend=key(end)
-        while True:
-            nxt=None
-            for a,b,j in adj.get(kend,[]):
-                if used[j]: continue
-                if abs(a[0]-end[0])<=tol and abs(a[1]-end[1])<=tol: nxt=(b,j); break
-            if not nxt: break
-            chain.append(nxt[0]); used[nxt[1]]=True; end=nxt[0]; kend=key(end)
-        start=a0; kstart=key(start)
-        while True:
-            prv=None
-            for a,b,j in adj.get(kstart,[]):
-                if used[j]: continue
-                if abs(b[0]-start[0])<=tol and abs(b[1]-start[1])<=tol: prv=(a,j); break
-            if not prv: break
-            chain.insert(0,prv[0]); used[prv[1]]=True; start=prv[0]; kstart=key(start)
-        if len(chain)>=4 and abs(chain[0][0]-chain[-1][0])<=tol and abs(chain[0][1]-chain[-1][1])<=tol:
-            if chain[0]!=chain[-1]: chain.append(chain[0])
-            loops.append(chain)
-    return loops
-
-# ---------- geometry helpers ----------
-def polygon_area(loop: Loop) -> float:
-    s=0.0
-    for i in range(len(loop)-1):
-        x1,y1=loop[i]; x2,y2=loop[i+1]
-        s += x1*y2 - x2*y1
-    return 0.5*s
-
-def bbox_of_points(pts: List[Tuple[float,float]]):
-    xs=[p[0] for p in pts]; ys=[p[1] for p in pts]
-    return min(xs),min(ys),max(xs),max(ys)
-
-def bbox_of_loops(loops: List[Loop]):
-    pts=[p for lp in loops for p in lp]
-    return bbox_of_points(pts) if pts else (0,0,0,0)
-
-def translate_loop(loop: Loop, dx: float, dy: float) -> Loop:
-    return [(x+dx,y+dy) for x,y in loop]
-
-def mirror_loop(loop: Loop) -> Loop:
-    mirrored = [(-x, y) for x, y in loop]
-    minx = min((x for x, _ in mirrored), default=0.0)
-    miny = min((y for _, y in mirrored), default=0.0)
-    return [(x - minx, y - miny) for x, y in mirrored]
-
-def rotate_loop(loop: Loop, theta: float) -> Loop:
-    c,s=math.cos(theta), math.sin(theta)
-    rot=[(x*c - y*s, x*s + y*c) for x,y in loop]
-    minx=min(x for x,_ in rot); miny=min(y for _,y in rot)
-    return [(x-minx,y-miny) for x,y in rot]
-
-def _ensure_closed(loop: Loop) -> Loop:
-    if not loop:
-        return []
-    if loop[0] != loop[-1]:
-        return list(loop) + [loop[0]]
-    return list(loop)
-
-def _ensure_orientation(loop: Loop, ccw: bool) -> Loop:
-    if len(loop) < 3:
-        return list(loop)
-    area = polygon_area(_ensure_closed(loop))
-    if ccw and area < 0:
-        return list(reversed(loop))
-    if not ccw and area > 0:
-        return list(reversed(loop))
-    return list(loop)
-
-def _edge_unit_normal(a: Point, b: Point, orient_sign: float) -> Point:
-    dx = b[0] - a[0]
-    dy = b[1] - a[1]
-    length = math.hypot(dx, dy)
-    if length <= 1e-12:
-        return (0.0, 0.0)
-    if orient_sign >= 0:
-        return (dy / length, -dx / length)
-    return (-dy / length, dx / length)
-
-def _line_intersection(p1: Point, p2: Point, p3: Point, p4: Point) -> Optional[Point]:
-    x1, y1 = p1
-    x2, y2 = p2
-    x3, y3 = p3
-    x4, y4 = p4
-    den = (x1 - x2) * (y3 - y4) - (y1 - y2) * (x3 - x4)
-    if abs(den) <= 1e-12:
-        return None
-    det1 = x1 * y2 - y1 * x2
-    det2 = x3 * y4 - y3 * x4
-    num_x = det1 * (x3 - x4) - (x1 - x2) * det2
-    num_y = det1 * (y3 - y4) - (y1 - y2) * det2
-    return (num_x / den, num_y / den)
-
-def _simple_offset_loop(loop: Loop, delta: float) -> Optional[Loop]:
-    closed = _ensure_closed(loop)
-    if len(closed) < 4 or abs(delta) <= 1e-12:
-        return list(closed)
-    orient_sign = 1.0 if polygon_area(closed) >= 0 else -1.0
-    n = len(closed) - 1
-    out_pts: List[Point] = []
-    for i in range(n):
-        prev_pt = closed[(i - 1) % n]
-        curr_pt = closed[i]
-        next_pt = closed[(i + 1) % n]
-        n1 = _edge_unit_normal(prev_pt, curr_pt, orient_sign)
-        n2 = _edge_unit_normal(curr_pt, next_pt, orient_sign)
-        if n1 == (0.0, 0.0) and n2 == (0.0, 0.0):
-            out_pts.append((curr_pt[0], curr_pt[1]))
-            continue
-        p1a = (prev_pt[0] + n1[0] * delta, prev_pt[1] + n1[1] * delta)
-        p1b = (curr_pt[0] + n1[0] * delta, curr_pt[1] + n1[1] * delta)
-        p2a = (curr_pt[0] + n2[0] * delta, curr_pt[1] + n2[1] * delta)
-        p2b = (next_pt[0] + n2[0] * delta, next_pt[1] + n2[1] * delta)
-        intersect = _line_intersection(p1a, p1b, p2a, p2b)
-        if intersect is None:
-            cx = curr_pt[0] + (n1[0] + n2[0]) * delta
-            cy = curr_pt[1] + (n1[1] + n2[1]) * delta
-            intersect = (cx, cy)
-        out_pts.append(intersect)
-    if not out_pts:
-        return None
-    # Remove near-duplicate consecutive points to keep loops tidy.
-    cleaned: List[Point] = []
-    for pt in out_pts:
-        if not cleaned or math.hypot(pt[0] - cleaned[-1][0], pt[1] - cleaned[-1][1]) > 1e-9:
-            cleaned.append(pt)
-    if len(cleaned) < 3:
-        return None
-    if math.hypot(cleaned[0][0] - cleaned[-1][0], cleaned[0][1] - cleaned[-1][1]) <= 1e-9:
-        cleaned[-1] = cleaned[0]
-    else:
-        cleaned.append(cleaned[0])
-    return cleaned
-
-def _offset_loops_precise(loops: List[Loop], delta: float) -> Optional[List[Loop]]:
-    if delta == 0 or not loops:
-        return [list(lp) for lp in loops]
-
-    # Prefer pyclipper when available, but fall back to a built-in geometric
-    # offset that keeps the code self-contained.
-    if pyclipper is not None:
-        try:
-            co = pyclipper.PyclipperOffset(miterLimit=CLIPPER_MITER,
-                                           arcTolerance=CLIPPER_ARC_TOL * CLIPPER_SCALE)
-            added = False
-            for idx, lp in enumerate(loops):
-                if len(lp) < 3:
-                    continue
-                want_ccw = (idx == 0)
-                oriented = _ensure_orientation(lp, want_ccw)
-                closed = _ensure_closed(oriented)
-                path = [(int(round(x * CLIPPER_SCALE)), int(round(y * CLIPPER_SCALE)))
-                        for x, y in closed]
-                if len(path) < 3:
-                    continue
-                co.AddPath(path, pyclipper.JT_ROUND, pyclipper.ET_CLOSEDPOLYGON)
-                added = True
-            if added:
-                result = co.Execute(delta * CLIPPER_SCALE)
-                if result:
-                    loops_out = []
-                    for path in result:
-                        pts = [(x / CLIPPER_SCALE, y / CLIPPER_SCALE) for x, y in path]
-                        pts = _ensure_closed(pts)
-                        loops_out.append(pts)
-                    loops_out.sort(key=lambda lp: abs(polygon_area(lp)), reverse=True)
-                    if loops_out:
-                        loops_out[0] = _ensure_orientation(loops_out[0], True)
-                        for i in range(1, len(loops_out)):
-                            loops_out[i] = _ensure_orientation(loops_out[i], False)
-                    return loops_out
-            # If pyclipper had nothing to do, fall back to the simple variant.
-        except Exception:
-            pass
-
-    loops_out: List[Loop] = []
-    for idx, lp in enumerate(loops):
-        if len(lp) < 3:
-            continue
-        want_ccw = (idx == 0)
-        oriented = _ensure_orientation(lp, want_ccw)
-        simple = _simple_offset_loop(oriented, delta)
-        if not simple or len(simple) < 4:
-            continue
-        loops_out.append(simple)
-    if not loops_out:
-        # Signal caller to fall back to raster dilation when offsetting fails.
-        return None
-    loops_out.sort(key=lambda lp: abs(polygon_area(lp)), reverse=True)
-    loops_out[0] = _ensure_orientation(loops_out[0], True)
-    for i in range(1, len(loops_out)):
-        loops_out[i] = _ensure_orientation(loops_out[i], False)
-    return loops_out
-
-def convex_hull(points: List[Tuple[float,float]]) -> List[Tuple[float,float]]:
-    pts=sorted(set(points))
-    if len(pts)<=1: return pts
-    def cross(o,a,b): return (a[0]-o[0])*(b[1]-o[1])-(a[1]-o[1])*(b[0]-o[0])
-    lower=[]; upper=[]
-    for p in pts:
-        while len(lower)>=2 and cross(lower[-2],lower[-1],p)<=0: lower.pop()
-        lower.append(p)
-    for p in reversed(pts):
-        while len(upper)>=2 and cross(upper[-2],upper[-1],p)<=0: upper.pop()
-        upper.append(p)
-    return lower[:-1]+upper[:-1]
-
-def min_area_rect(points: List[Tuple[float,float]]):
-    hull=convex_hull(points)
-    if len(hull)<=1: return 0.0,0.0,0.0
-    best=(float('inf'),0.0,0.0,0.0)
-    for i in range(len(hull)):
-        x1,y1=hull[i]; x2,y2=hull[(i+1)%len(hull)]
-        theta=math.atan2(y2-y1, x2-x1)
-        ct,st=math.cos(-theta), math.sin(-theta)
-        xs=[px*ct - py*st for px,py in hull]
-        ys=[px*st + py*ct for px,py in hull]
-        w=max(xs)-min(xs); h=max(ys)-min(ys); area=w*h
-        if area<best[0]: best=(area,w,h,theta)
-    _,w,h,theta=best
-    return w,h,theta
-
-def is_rect_like_by_area(outer_loop, obb_w, obb_h, tol_frac=RECT_ALIGN_TOL) -> bool:
-    rect_area = obb_w * obb_h
-    if rect_area <= 0: return False
-    poly_area = abs(polygon_area(outer_loop))
-    return abs(poly_area - rect_area) <= tol_frac * rect_area
-
-def split_outer_and_holes(loops: List[Loop]):
-    if not loops: return None,[]
-    idx=max(range(len(loops)), key=lambda i: abs(polygon_area(loops[i])))
-    return loops[idx], [loops[i] for i in range(len(loops)) if i!=idx]
-
-# ---------- Part ----------
-class Part:
-    _uid_counter = 0
-    def __init__(self, name: str, loops: List[Loop], fallback_bbox: Optional[Tuple[float,float,float,float]]):
-        if loops:
-            minx,miny,maxx,maxy=bbox_of_loops(loops)
-            loops0=[translate_loop(lp,-minx,-miny) for lp in loops]
-        elif fallback_bbox is not None:
-            minx,miny,maxx,maxy=fallback_bbox
-            loops0=[[ (0,0),(maxx-minx,0),(maxx-minx,maxy-miny),(0,maxy-miny),(0,0) ]]
-        else:
-            loops0=[]
-        self.name=name
-        if not loops0:
-            self.outer=None; self.holes=[]; self.w=self.h=0.0; self.obb_w=self.obb_h=self.obb_theta=0.0; return
-        self.outer,self.holes = split_outer_and_holes(loops0)
-        minx,miny,maxx,maxy=bbox_of_loops([self.outer])
-        self.w=maxx-minx; self.h=maxy-miny
-        self.obb_w,self.obb_h,self.obb_theta = min_area_rect(self.outer)
-        self._cand_cache: Dict[Tuple[int,float,bool], Dict[str,Any]] = {}
-        self.uid = Part._uid_counter; Part._uid_counter += 1
-
-    def _axis_align_angles(self):
-        a = (-self.obb_theta) % math.pi
-        return [a, (a + math.pi/2) % math.pi]
-    def is_rect_like(self) -> bool:
-        return self.outer is not None and is_rect_like_by_area(self.outer, self.obb_w, self.obb_h)
-
-    def candidate_angles(self):
-        base = []
-        if ROTATION_STEP_DEG and ROTATION_STEP_DEG > 0:
-            step = math.radians(ROTATION_STEP_DEG)
-            k = max(1, int(round(math.pi / step)))
-            base = [(i*step) % math.pi for i in range(k)]
-        else:
-            base = [0.0]
-            if ALLOW_ROTATE_90: base.append(math.pi/2)
-            if USE_OBB_CANDIDATE and self.obb_w>0 and self.obb_h>0:
-                a = self.obb_theta % math.pi
-                base += [a, (a + math.pi/2) % math.pi]
-        if RECT_ALIGN_MODE in ("prefer","force") and self.is_rect_like():
-            axis = self._axis_align_angles()
-            base = (axis if RECT_ALIGN_MODE=="force" else (axis + base))
-        out=[]
-        for a in base:
-            if all(abs((a-b)%(math.pi))>math.radians(1) for b in out):
-                out.append(a%(math.pi))
-        return out
-
-    def candidate_poses(self):
-        angles = self.candidate_angles()
-        mirrors = [False, True] if ALLOW_MIRROR else [False]
-        seen=set(); poses=[]
-        for mirror in mirrors:
-            for ang in angles:
-                key=(mirror, round((ang%(2*math.pi)),10))
-                if key in seen: continue
-                seen.add(key); poses.append((ang, mirror))
-        return poses
-
-    def oriented(self, theta: float, mirror: bool = False):
-        if self.outer is None: return 0.0,0.0,[]
-        loops_src = [self.outer] + self.holes
-        if mirror: loops_src = [mirror_loop(lp) for lp in loops_src]
-        if abs(theta)%(2*math.pi) > 1e-12:
-            loops_src = [rotate_loop(lp, theta) for lp in loops_src]
-        minx,miny,maxx,maxy=bbox_of_loops([loops_src[0]])
-        return (maxx-minx),(maxy-miny),loops_src
-
-    def _candidate_base_key(self, scale: int, theta: float, mirror: bool) -> Tuple[int,float,bool]:
-        return (int(scale), round(theta % (2*math.pi), 9), bool(mirror))
-
-    def _spacing_signature(self, spacing_units: float, spacing_px: int,
-                            safety_units: float, safety_px: int,
-<<<<<<< HEAD
-                            allow_holes: bool, precise_offsets: bool) -> Tuple[bool,int,int,float,float,bool]:
-=======
-                            allow_holes: bool) -> Tuple[bool,int,int,float,float]:
->>>>>>> 21b6b1cf
-        return (
-            bool(allow_holes),
-            int(spacing_px),
-            int(safety_px),
-            round(float(max(0.0, spacing_units)), 9),
-            round(float(max(0.0, safety_units)), 9),
-<<<<<<< HEAD
-            bool(precise_offsets),
-=======
->>>>>>> 21b6b1cf
-        )
-
-    def ensure_candidate(self, scale: int, theta: float, mirror: bool,
-                         spacing_units: float, spacing_px: int,
-                         safety_units: float, safety_px: int,
-<<<<<<< HEAD
-                         allow_holes: bool,
-                         precise_offsets: bool = True) -> Dict[str, Any]:
-=======
-                         allow_holes: bool) -> Dict[str, Any]:
->>>>>>> 21b6b1cf
-        if self.outer is None:
-            raise ValueError("Cannot build candidate data for empty part")
-
-        base_key = self._candidate_base_key(scale, theta, mirror)
-        base = self._cand_cache.get(base_key)
-        if base is None:
-            w,h,loops = self.oriented(theta, mirror)
-            raw, raw_w, raw_h = rasterize_loops(loops, scale)
-            raw_segments, raw_fills = _mask_segments_and_fills(raw)
-            outer, outer_w, outer_h = rasterize_outer_only(loops, scale)
-            base = {
-                'loops': loops,
-                'raw': raw,
-                'raw_w': raw_w,
-                'raw_h': raw_h,
-                'raw_segments': raw_segments,
-                'raw_fills': raw_fills,
-                'outer_loops': [loops[0]] if loops else [],
-                'outer_mask': outer,
-                'outer_w': outer_w,
-                'outer_h': outer_h,
-                'variants': {}
-            }
-            self._cand_cache[base_key] = base
-
-        spacing_sig = self._spacing_signature(spacing_units, spacing_px,
-                                              safety_units, safety_px,
-<<<<<<< HEAD
-                                              allow_holes, precise_offsets)
-=======
-                                              allow_holes)
->>>>>>> 21b6b1cf
-        variant = base['variants'].get(spacing_sig)
-        if variant is None:
-            if allow_holes:
-                base_loops = base['loops']
-                base_mask = base['raw']
-                base_w, base_h = base['raw_w'], base['raw_h']
-            else:
-                base_loops = base['outer_loops']
-                base_mask = base['outer_mask']
-                base_w, base_h = base['outer_w'], base['outer_h']
-
-            spacing_units = max(0.0, spacing_units)
-<<<<<<< HEAD
-            precise_test = precise_occ = None
-            if precise_offsets:
-                precise_test = _offset_loops_precise(base_loops, spacing_units + safety_units)
-                precise_occ = _offset_loops_precise(base_loops, safety_units)
-
-            if precise_offsets and precise_test is not None and precise_occ is not None:
-                test, test_w, test_h = rasterize_loops(precise_test, scale)
-                occ_pad, _, _ = rasterize_loops(precise_occ, scale)
-            else:
-                if precise_offsets:
-                    _warn_precise_offsets_fallback()
-=======
-            precise_test = _offset_loops_precise(base_loops, spacing_units + safety_units)
-            precise_occ = _offset_loops_precise(base_loops, safety_units)
-            if precise_test is not None and precise_occ is not None:
-                test, test_w, test_h = rasterize_loops(precise_test, scale)
-                occ_pad, _, _ = rasterize_loops(precise_occ, scale)
-            else:
-                _warn_precise_offsets_fallback()
->>>>>>> 21b6b1cf
-                test = dilate_mask(base_mask, base_w, base_h, spacing_px + safety_px)
-                occ_pad = dilate_mask(base_mask, base_w, base_h, safety_px)
-                test_w, test_h = base_w, base_h
-
-            test_segments, _ = _mask_segments_and_fills(test)
-            occ_segments, occ_fills = _mask_segments_and_fills(occ_pad)
-            variant = {
-                'loops': base['loops'],
-                'raw': base['raw'],
-                'raw_segments': base['raw_segments'],
-                'raw_fills': base['raw_fills'],
-                'occ': occ_pad,
-                'occ_segments': occ_segments,
-                'occ_fills': occ_fills,
-                'test': test,
-                'test_segments': test_segments,
-                'pw': test_w,
-                'ph': test_h,
-            }
-            base['variants'][spacing_sig] = variant
-
-        return variant
-
-# ---------- Raster helpers ----------
-def _empty_mask(w:int, h:int): return [bytearray(w) for _ in range(h)]
-
-def _mask_segments_and_fills(mask):
-    segments=[]; fills=[]
-    for row in mask:
-        row_segments=[]; row_fills=[]
-        start=-1
-        row_len=len(row)
-        for idx,val in enumerate(row):
-            if val:
-                if start==-1:
-                    start=idx
-            elif start!=-1:
-                if idx>start:
-                    row_segments.append((start, idx))
-                    row_fills.append(b"\x01"*(idx-start))
-                start=-1
-        if start!=-1 and row_len>start:
-            row_segments.append((start, row_len))
-            row_fills.append(b"\x01"*(row_len-start))
-        segments.append(row_segments)
-        fills.append(row_fills)
-    return segments, fills
-
-def rasterize_polygon_to_mask(mask, w, h, pts_scaled):
-    if not pts_scaled: return
-    ys=[p[1] for p in pts_scaled]
-    y0=max(0,int(math.floor(min(ys)))); y1=min(h-1,int(math.ceil(max(ys))))
-    n=len(pts_scaled)
-    for y in range(y0,y1+1):
-        yscan=y+0.5; xs=[]
-        for i in range(n):
-            x1,y1 = pts_scaled[i]; x2,y2 = pts_scaled[(i+1)%n]
-            if y1==y2: continue
-            if y1>y2: x1,y1,x2,y2=x2,y2,x1,y1
-            if y1 <= yscan and yscan < y2:
-                t=(yscan-y1)/(y2-y1); xs.append(x1+t*(x2-x1))
-        if not xs: continue
-        xs.sort()
-        for i in range(0,len(xs),2):
-            x_start=int(math.floor(xs[i])); x_end=int(math.ceil(xs[i+1]))-1 if i+1<len(xs) else x_start
-            if x_end<0 or x_start>=w: continue
-            x_start=max(0,x_start); x_end=min(w-1,x_end)
-            row=mask[y]
-            for x in range(x_start,x_end+1): row[x]=1
-
-def rasterize_loops(loops: List[Loop], scale: float):
-    allpts=[p for lp in loops for p in lp]
-    if not allpts: return _empty_mask(1,1),1,1
-    minx,miny,maxx,maxy=bbox_of_points(allpts)
-    loops0=[[(x-minx,y-miny) for (x,y) in lp] for lp in loops]
-    pw=max(1,int(math.ceil((maxx-minx)*scale))); ph=max(1,int(math.ceil((maxy-miny)*scale)))
-    mask=_empty_mask(pw,ph)
-    if loops0:
-        outer=loops0[0]; outer_px=[(x*scale,y*scale) for x,y in outer]
-        rasterize_polygon_to_mask(mask,pw,ph,outer_px)
-        for hole in loops0[1:]:
-            hole_px=[(x*scale,y*scale) for x,y in hole]
-            hmask=_empty_mask(pw,ph); rasterize_polygon_to_mask(hmask,pw,ph,hole_px)
-            for y in range(ph):
-                row=mask[y]; hr=hmask[y]
-                for x in range(pw):
-                    if hr[x]: row[x]=0
-    return mask,pw,ph
-
-def rasterize_outer_only(loops: List[Loop], scale: float):
-    if not loops: return _empty_mask(1,1),1,1
-    outer=loops[0]; minx,miny,maxx,maxy=bbox_of_points(outer)
-    pw=max(1,int(math.ceil((maxx-minx)*scale))); ph=max(1,int(math.ceil((maxy-miny)*scale)))
-    mask=_empty_mask(pw,ph)
-    pts=[((x-minx)*scale,(y-miny)*scale) for (x,y) in outer]
-    rasterize_polygon_to_mask(mask,pw,ph,pts)
-    return mask,pw,ph
-
-def dilate_mask(mask,w,h,r):
-    if r<=0: return mask
-    out=_empty_mask(w,h); offs=[]; rr=r*r
-    for dy in range(-r,r+1):
-        for dx in range(-r,r+1):
-            if dx*dx+dy*dy<=rr: offs.append((dx,dy))
-    for y in range(h):
-        row=mask[y]
-        for x in range(w):
-            if row[x]:
-                for dx,dy in offs:
-                    xx=x+dx; yy=y+dy
-                    if 0<=xx<w and 0<=yy<h: out[yy][xx]=1
-    return out
-
-def _eff_scale(scale:int, spacing:float)->int:
-    target = max(1, scale)
-    feature = max(spacing, SAFETY_GAP, 1e-9)
-    tol = max(SPACING_ABS_TOL, feature * SPACING_REL_TOL)
-    target = max(target, int(math.ceil(1.0 / max(tol, 1e-9))))
-    if spacing > 0:
-        target = max(target, int(math.ceil(MIN_SPACING_PIXELS / max(spacing, 1e-9))))
-    if SAFETY_GAP > 0:
-        target = max(target, int(math.ceil(MIN_SPACING_PIXELS / max(SAFETY_GAP, 1e-9))))
-    return min(target, MAX_AUTO_SCALE)
-
-# ---------- Control / SSE Server ----------
-class NestAbortPartial(Exception):
-    def __init__(self, placements, sheets_used): super().__init__("Stopped by user"); self.placements=placements; self.sheets=sheets_used
-
-class NestControl:
-    def __init__(self):
-        self.pause = threading.Event()
-        self.stop  = threading.Event()
-        self.status_lock = threading.Lock()
-        self.status = {"phase":"idle"}
-        self._start_lock = threading.Lock()
-        self._start_event = threading.Event()
-        self._start_payload: Dict[str, Any] = {}
-        self._started = False
-    def set_status(self, **kv):
-        with self.status_lock:
-            self.status.update(kv)
-    def get_status(self):
-        with self.status_lock:
-            return dict(self.status)
-    def request_start(self, payload: Dict[str, Any]):
-        with self._start_lock:
-            if self._started:
-                return False
-            self._start_payload = dict(payload or {})
-            self._started = True
-        self.stop.clear()
-        self.pause.clear()
-        self.set_status(phase="starting")
-        self._start_event.set()
-        return True
-    def wait_for_start(self) -> Dict[str, Any]:
-        self._start_event.wait()
-        with self._start_lock:
-            return dict(self._start_payload)
-
-class SSEHub:
-    def __init__(self): self._clients=[]; self._lock=threading.Lock()
-    def attach(self, handler):
-        with self._lock: self._clients.append(handler)
-    def detach(self, handler):
-        with self._lock:
-            if handler in self._clients: self._clients.remove(handler)
-    def broadcast(self, typ:str, payload:dict):
-        data=json.dumps({"type":typ, **payload})
-        dead=[]
-        with self._lock:
-            for h in self._clients:
-                try:
-                    h.wfile.write(b"data: "); h.wfile.write(data.encode("utf-8")); h.wfile.write(b"\n\n")
-                    h.wfile.flush()
-                except Exception:
-                    dead.append(h)
-            for h in dead:
-                try: self._clients.remove(h)
-                except: pass
-
-from http.server import ThreadingHTTPServer, BaseHTTPRequestHandler
-
-def write_standalone_html(path_on_disk: str):
-    # Use doubled braces inside f-string for CSS/JS blocks.
-    html = f"""<!DOCTYPE html>
-<html lang="en"><head><meta charset="utf-8"/>
-<title>DXF Nesting — Live</title>
-<meta name="viewport" content="width=device-width,initial-scale=1"/>
-<style>
-  :root {{ --bg:#0b0f14; --fg:#e8eef6; --muted:#9fb3c8; --accent:#5ee1a2; --danger:#ff6b6b; --warn:#ffbb33; }}
-  html,body {{ margin:0; height:100%; background:var(--bg); color:var(--fg); font-family:ui-sans-serif,system-ui,-apple-system,Segoe UI,Roboto,Arial; }}
-  header {{ padding:12px 16px; display:flex; gap:12px; align-items:center; border-bottom:1px solid #223; }}
-  .title {{ font-weight:700; letter-spacing:.2px; }}
-  .spacer {{ flex:1; }}
-  button {{ background:#1b2735; color:var(--fg); border:1px solid #2b3b52; border-radius:10px; padding:8px 12px; cursor:pointer; }}
-  button:hover {{ border-color:#3f5b7a; }}
-  button:active {{ transform: translateY(1px); }}
-  button[disabled] {{ opacity:0.5; cursor:not-allowed; }}
-  button.danger {{ border-color:var(--danger); color:var(--danger); }}
-  button.accent {{ border-color:var(--accent); color:var(--accent); }}
-  main {{ display:grid; grid-template-columns: 320px 1fr; min-height: calc(100% - 60px); }}
-  aside {{ padding:14px; border-right:1px solid #223; }}
-  section.viewer {{ position:relative; }}
-  #canvasWrap {{ position:absolute; inset:0; display:flex; }}
-  canvas {{ margin:auto; background:#0f1620; border:1px solid #223; border-radius:12px; }}
-  .row {{ margin-bottom:12px; }}
-  .label {{ color:var(--muted); font-size:12px; margin-bottom:4px; }}
-  #progress {{ width:100%; height:14px; border-radius:8px; background:#121a24; overflow:hidden; border:1px solid #223; }}
-  #bar {{ height:100%; width:0%; background:linear-gradient(90deg,var(--accent),#23a8f2); }}
-  .mono {{ font-family: ui-monospace, SFMono-Regular, Menlo, Consolas, monospace; }}
-  select, input[type=number], input[type=text] {{ background:#0f1620; color:var(--fg); border:1px solid #223; border-radius:8px; padding:6px; width:100%; }}
-  .small {{ font-size:12px; color:var(--muted); }}
-  .pill {{ font-size:12px; padding:2px 8px; border:1px solid #2b3b52; border-radius:999px; }}
-  .ok {{ border-color:var(--accent); color:var(--accent); }}
-  .warn {{ border-color:var(--warn); color:var(--warn); }}
-  #fieldsWrap {{ display:flex; flex-direction:column; gap:8px; margin:10px 0 8px; }}
-  .fieldRow {{ display:flex; flex-direction:column; gap:4px; }}
-  .fieldLabel {{ font-size:13px; color:var(--fg); }}
-  .fieldHint {{ font-size:11px; color:var(--muted); }}
-  #optionsWrap {{ display:flex; flex-direction:column; gap:6px; margin:6px 0 10px; }}
-  .optCheck {{ display:flex; align-items:center; gap:8px; font-size:13px; }}
-  .optCheck input {{ width:16px; height:16px; }}
-</style>
-</head>
-<body>
-<header>
-  <div class="title">DXF Nesting — Live Viewer</div>
-  <div class="pill" id="gpuPill">GPU: ?</div>
-  <div class="pill" id="groupPill">Group: —</div>
-  <div class="pill" id="sheetPill">Sheet: — / —</div>
-  <div class="spacer"></div>
-  <button id="pauseBtn">Pause</button>
-  <button id="resumeBtn" class="accent">Resume</button>
-  <button id="stopBtn" class="danger">Stop &amp; Save</button>
-</header>
-<main>
-  <aside>
-    <div class="row" id="configPanel">
-      <div class="label">Run setup</div>
-      <div class="small" id="configMsg">Loading options…</div>
-      <div id="fieldsWrap"></div>
-      <div id="optionsWrap"></div>
-      <button id="startBtn" class="accent" disabled>Start Nesting</button>
-    </div>
-    <div class="row">
-      <div class="label">Progress</div>
-      <div id="progress"><div id="bar"></div></div>
-      <div class="small"><span id="placed">0</span> / <span id="total">0</span> parts placed</div>
-    </div>
-    <div class="row">
-      <div class="label">Status</div>
-      <div class="mono" id="status">—</div>
-    </div>
-    <div class="row">
-      <div class="label">View sheet</div>
-      <select id="sheetSelect"></select>
-    </div>
-    <div class="row">
-      <div class="label">Notes</div>
-      <div class="small" id="notes">Gaps enforced (no shared-line cutting unless you turned it on).<br/>You can stop any time—current result will be saved.</div>
-    </div>
-    <div class="row">
-      <div class="label">Outputs</div>
-      <div class="small mono" id="outputs">—</div>
-    </div>
-  </aside>
-  <section class="viewer">
-    <div id="canvasWrap"><canvas id="cv" width="1280" height="720"></canvas></div>
-  </section>
-</main>
-<script>
-const cv = document.getElementById('cv');
-const ctx = cv.getContext('2d');
-let W=48, H=96, M=0.5, scale=1;
-let currentSheet = 0;
-let total = 0, placed = 0;
-const pauseBtn = document.getElementById('pauseBtn');
-const resumeBtn = document.getElementById('resumeBtn');
-const stopBtn = document.getElementById('stopBtn');
-const startBtn = document.getElementById('startBtn');
-const optionsWrap = document.getElementById('optionsWrap');
-const fieldsWrap = document.getElementById('fieldsWrap');
-const configMsg = document.getElementById('configMsg');
-const sheetSel = document.getElementById('sheetSelect');
-
-let runStarted = false;
-let startRequested = false;
-
-function updateInputDisabledState() {{
-  const disabled = runStarted || startRequested;
-  document.querySelectorAll('#configPanel input, #configPanel select').forEach(el => {{
-    el.disabled = disabled;
-  }});
-}}
-
-// Maintain sheet → paths in a Map
-let sheets = new Map(); // sheetIndex -> {{paths: [ [ [x,y],... ] ], bbox:[W,H], margin:M}}
-
-function setRunState(active) {{
-  runStarted = active;
-  [pauseBtn, resumeBtn, stopBtn].forEach(btn => {{ if (btn) btn.disabled = !active; }});
-  updateInputDisabledState();
-  if (active) {{
-    startBtn.disabled = true;
-    startBtn.textContent = 'Running…';
-  }}
-}}
-
-function renderFields(fields) {{
-  fieldsWrap.innerHTML = '';
-  if (!Array.isArray(fields) || fields.length === 0) {{
-    const msg = document.createElement('div');
-    msg.className = 'small';
-    msg.textContent = 'No configurable fields exposed.';
-    fieldsWrap.appendChild(msg);
-    updateInputDisabledState();
-    return;
-  }}
-  for (const field of fields) {{
-    const id = `fld_${{field.key}}`;
-    const row = document.createElement('div');
-    row.className = 'fieldRow';
-    const label = document.createElement('label');
-    label.className = 'fieldLabel';
-    label.htmlFor = id;
-    label.textContent = field.label || field.key;
-    row.appendChild(label);
-    let input;
-    if (field.type === 'select' && Array.isArray(field.options)) {{
-      const sel = document.createElement('select');
-      sel.id = id;
-      sel.dataset.key = field.key;
-      sel.dataset.type = 'select';
-      for (const opt of field.options) {{
-        const optEl = document.createElement('option');
-        optEl.value = opt.value;
-        optEl.textContent = opt.label || opt.value;
-        if (field.value !== undefined && field.value !== null && String(field.value) === String(opt.value)) {{
-          optEl.selected = true;
-        }}
-        sel.appendChild(optEl);
-      }}
-      input = sel;
-    }} else {{
-      const inp = document.createElement('input');
-      inp.id = id;
-      inp.dataset.key = field.key;
-      inp.type = field.type === 'number' ? 'number' : 'text';
-      inp.dataset.type = inp.type;
-      if (field.value !== undefined && field.value !== null) {{
-        inp.value = field.value;
-      }} else {{
-        inp.value = '';
-      }}
-      if (field.min !== undefined) inp.min = field.min;
-      if (field.max !== undefined) inp.max = field.max;
-      if (field.step !== undefined) inp.step = field.step;
-      if (field.placeholder) inp.placeholder = field.placeholder;
-      input = inp;
-    }}
-    row.appendChild(input);
-    if (field.description) {{
-      const hint = document.createElement('div');
-      hint.className = 'fieldHint';
-      hint.textContent = field.description;
-      row.appendChild(hint);
-    }}
-    fieldsWrap.appendChild(row);
-  }}
-  updateInputDisabledState();
-}}
-
-function renderOptions(opts) {{
-  optionsWrap.innerHTML = '';
-  if (!Array.isArray(opts) || opts.length === 0) {{
-    const msg = document.createElement('div');
-    msg.className = 'small';
-    msg.textContent = 'No runtime toggles exposed.';
-    optionsWrap.appendChild(msg);
-    return;
-  }}
-  for (const opt of opts) {{
-    const id = `opt_${{opt.key}}`;
-    const label = document.createElement('label');
-    label.className = 'optCheck';
-    const cb = document.createElement('input');
-    cb.type = 'checkbox';
-    cb.id = id;
-    cb.dataset.key = opt.key;
-    cb.checked = !!opt.value;
-    const span = document.createElement('span');
-    span.textContent = opt.label;
-    if (opt.description) span.title = opt.description;
-    label.appendChild(cb);
-    label.appendChild(span);
-    optionsWrap.appendChild(label);
-  }}
-  updateInputDisabledState();
-}}
-
-async function fetchConfig() {{
-  try {{
-    const resp = await fetch('/config');
-    if (!resp.ok) throw new Error('HTTP '+resp.status);
-    const data = await resp.json();
-    if (Array.isArray(data.fields)) renderFields(data.fields);
-    if (Array.isArray(data.options)) renderOptions(data.options);
-    const phase = data.status && data.status.phase;
-    if (!runStarted && (phase === 'waiting' || phase === 'idle')) {{
-      configMsg.textContent = 'Adjust options then press Start.';
-      startBtn.disabled = false;
-      startBtn.textContent = 'Start Nesting';
-    }}
-  }} catch (err) {{
-    configMsg.textContent = 'Failed to load options.';
-  }}
-}}
-
-startBtn.addEventListener('click', async () => {{
-  if (runStarted) return;
-  const payload = {{}};
-  optionsWrap.querySelectorAll('input[type=checkbox]').forEach(cb => {{
-    payload[cb.dataset.key] = cb.checked;
-  }});
-  fieldsWrap.querySelectorAll('input, select').forEach(el => {{
-    const key = el.dataset.key;
-    if (!key) return;
-    if (el.tagName === 'SELECT') {{
-      payload[key] = el.value;
-      return;
-    }}
-    if (el.type === 'number') {{
-      payload[key] = el.value === '' ? null : el.value;
-    }} else {{
-      payload[key] = el.value;
-    }}
-  }});
-  startRequested = true;
-  updateInputDisabledState();
-  startBtn.disabled = true;
-  startBtn.textContent = 'Starting…';
-  configMsg.textContent = 'Submitting…';
-  try {{
-    const res = await fetch('/control?cmd=start', {{
-      method: 'POST',
-      headers: {{ 'Content-Type': 'application/json' }},
-      body: JSON.stringify(payload)
-    }});
-    if (!res.ok) {{
-      const text = await res.text();
-      throw new Error(text || ('HTTP '+res.status));
-    }}
-    configMsg.textContent = 'Waiting for backend…';
-  }} catch (err) {{
-    startRequested = false;
-    updateInputDisabledState();
-    startBtn.disabled = false;
-    startBtn.textContent = 'Start Nesting';
-    configMsg.textContent = 'Start failed: '+err.message;
-  }}
-}});
-
-pauseBtn.onclick = () => fetch('/control?cmd=pause', {{method:'POST'}});
-resumeBtn.onclick = () => fetch('/control?cmd=resume', {{method:'POST'}});
-stopBtn.onclick = () => fetch('/control?cmd=stop', {{method:'POST'}});
-
-setRunState(false);
-fetchConfig();
-
-function fitScale() {{
-  const pad = 20;
-  const availW = cv.width - pad*2;
-  const availH = cv.height - pad*2;
-  const drawW = W + 2*M; const drawH = H + 2*M;
-  scale = Math.min(availW/drawW, availH/drawH);
-}}
-function toXY(x,y) {{
-  // origin bottom-left visual (flip Y)
-  const pad = 20;
-  const X = pad + (x)*scale;
-  const Y = cv.height - (pad + (y)*scale);
-  return [X,Y];
-}}
-function redraw() {{
-  ctx.clearRect(0,0,cv.width,cv.height);
-  ctx.fillStyle = '#0f1620'; ctx.fillRect(0,0,cv.width,cv.height);
-  fitScale();
-  // frame
-  ctx.strokeStyle='#445'; ctx.lineWidth=2;
-  let [x0,y0] = toXY(0,0);
-  let [x1,y1] = toXY(W+2*M,0);
-  let [x2,y2] = toXY(W+2*M,H+2*M);
-  let [x3,y3] = toXY(0,H+2*M);
-  ctx.beginPath(); ctx.moveTo(x0,y0); ctx.lineTo(x1,y1); ctx.lineTo(x2,y2); ctx.lineTo(x3,y3); ctx.closePath(); ctx.stroke();
-  // parts on current sheet
-  const data = sheets.get(currentSheet);
-  if (!data) return;
-  ctx.strokeStyle='#5ee1a2'; ctx.lineWidth=1;
-  for (const lp of data.paths) {{
-    ctx.beginPath();
-    for (let i=0;i<lp.length;i++) {{
-      const [X,Y] = toXY(M+lp[i][0], M+lp[i][1]);
-      if (i===0) ctx.moveTo(X,Y); else ctx.lineTo(X,Y);
-    }}
-    ctx.stroke();
-  }}
-}}
-function setProgress(pPlaced, pTotal) {{
-  placed=pPlaced; total=pTotal;
-  document.getElementById('placed').textContent=placed;
-  document.getElementById('total').textContent=pTotal;
-  const pct = pTotal>0 ? (100*placed/pTotal) : 0;
-  document.getElementById('bar').style.width = pct.toFixed(1)+'%';
-}}
-function ensureSheet(i) {{
-  if (!sheets.has(i)) sheets.set(i, {{paths:[], bbox:[W,H], margin:M}});
-  if (![...sheetSel.options].some(o => Number(o.value)===i)) {{
-    const opt=document.createElement('option'); opt.value=String(i); opt.textContent='Sheet '+(i+1); sheetSel.appendChild(opt);
-  }}
-}}
-sheetSel.addEventListener('change', () => {{ currentSheet = Number(sheetSel.value)||0; redraw(); }});
-
-function setStatus(t) {{ document.getElementById('status').textContent = t; }}
-function setGPU(ok) {{
-  const pill=document.getElementById('gpuPill');
-  pill.textContent='GPU: '+(ok?'ON':'OFF');
-  pill.className = 'pill '+(ok?'ok':'warn');
-}}
-function setGroup(g) {{ const el=document.getElementById('groupPill'); el.textContent='Group: '+(g||'—'); }}
-function setSheetPill(cur, total) {{ const el=document.getElementById('sheetPill'); el.textContent='Sheet: '+(cur+1)+' / '+(total||'—'); }}
-
-const es = new EventSource('/events');
-es.onmessage = (ev) => {{
-  try {{
-    const msg = JSON.parse(ev.data||'{{}}');
-    if (msg.type==='waiting') {{
-      startRequested = false;
-      setRunState(false);
-      if (Array.isArray(msg.fields)) renderFields(msg.fields);
-      if (Array.isArray(msg.options)) renderOptions(msg.options);
-      const text = msg.message || 'Waiting for Start…';
-      configMsg.textContent = text;
-      startBtn.disabled = false;
-      startBtn.textContent = 'Start Nesting';
-      setStatus(text);
-      return;
-    }}
-    if (msg.type==='starting') {{
-      startRequested = true;
-      updateInputDisabledState();
-      configMsg.textContent = 'Starting…';
-      startBtn.disabled = true;
-      startBtn.textContent = 'Starting…';
-      setStatus('Starting…');
-      return;
-    }}
-    if (msg.type==='options_applied') {{
-      if (Array.isArray(msg.fields)) renderFields(msg.fields);
-      if (Array.isArray(msg.options)) renderOptions(msg.options);
-      return;
-    }}
-    if (msg.type==='hello') {{
-      setGPU(!!msg.cuda);
-      return;
-    }}
-    if (msg.type==='start') {{
-      W=msg.sheet_w; H=msg.sheet_h; M=msg.margin; setGroup(msg.group||'—'); setStatus('Starting…');
-      sheets.clear(); sheetSel.innerHTML=''; currentSheet=0; setProgress(0,msg.total_parts||0); redraw();
-      // show first sheet slot immediately
-      setRunState(true);
-      configMsg.textContent = 'Run in progress…';
-      ensureSheet(0); setSheetPill(0, 1); redraw();
-      return;
-    }}
-    if (msg.type==='group') {{
-      setGroup(msg.group||'—'); setStatus('Group '+(msg.group||'—')); setProgress(0,msg.total_parts||0);
-      sheets.clear(); sheetSel.innerHTML=''; currentSheet=0; ensureSheet(0); redraw();
-      return;
-    }}
-    if (msg.type==='sheet_opened') {{
-      ensureSheet(msg.sheet_index||0); setSheetPill(msg.sheet_index||0, msg.total_sheets||0);
-      setStatus('Opened new sheet '+(1+(msg.sheet_index||0)));
-      redraw();
-      return;
-    }}
-    if (msg.type==='place') {{
-      ensureSheet(msg.sheet);
-      const rec = sheets.get(msg.sheet);
-      if (msg.loops) for (const lp of msg.loops) rec.paths.push(lp);
-      setProgress(msg.placed||0, msg.total||0);
-      setStatus('Placed: '+(msg.part||'part')+'  (sheet '+(msg.sheet+1)+')');
-      redraw();
-      return;
-    }}
-    if (msg.type==='progress') {{
-      if (msg.text) setStatus(msg.text);
-      return;
-    }}
-    if (msg.type==='done' || msg.type==='stopped') {{
-      setStatus(msg.type==='done' ? 'Completed.' : 'Stopped — partial saved.');
-      setRunState(false);
-      startBtn.disabled = true;
-      configMsg.textContent = msg.type==='done' ? 'Completed.' : 'Stopped — partial saved.';
-      if (msg.outputs) {{
-        document.getElementById('outputs').textContent = (msg.outputs||[]).map(o=>o[0]+'  (sheets:'+o[1]+')').join('\\n') || '—';
-      }}
-      return;
-    }}
-  }} catch(e) {{ console.warn(e); }}
-}};
-</script>
-</body></html>"""
-    with open(path_on_disk, "w", encoding="utf-8") as f:
-        f.write(html)
-
-class NestHTTPHandler(BaseHTTPRequestHandler):
-    hub:SSEHub = None
-    control:NestControl = None
-    folder:str = None
-    ui_path:str = None
-    cuda_on:bool = False
-
-    def _set_headers(self, code=200, ctype="text/html; charset=utf-8", extra=None):
-        self.send_response(code); self.send_header("Content-Type", ctype)
-        self.send_header("Cache-Control", "no-cache")
-        if extra:
-            for k,v in (extra.items() if isinstance(extra,dict) else []): self.send_header(k,v)
-        self.end_headers()
-
-    def do_GET(self):
-        p = urlparse(self.path)
-        if p.path in ("/", "/index.html"):
-            try:
-                with open(self.ui_path, "r", encoding="utf-8") as f:
-                    data = f.read().encode("utf-8")
-                self._set_headers(200, "text/html; charset=utf-8"); self.wfile.write(data)
-            except Exception as e:
-                self._set_headers(500, "text/plain"); self.wfile.write(str(e).encode("utf-8"))
-            return
-
-        if p.path == "/events":
-            self.send_response(200)
-            self.send_header("Content-Type", "text/event-stream")
-            self.send_header("Cache-Control", "no-cache")
-            self.send_header("Connection", "keep-alive")
-            self.end_headers()
-            try:
-                # hello
-                hello = json.dumps({"type":"hello","cuda":self.cuda_on})
-                self.wfile.write(b"data: "); self.wfile.write(hello.encode("utf-8")); self.wfile.write(b"\n\n"); self.wfile.flush()
-                # attach
-                self.hub.attach(self)
-                # keep open
-                while True:
-                    time.sleep(15)
-                    try:
-                        self.wfile.write(b": keepalive\n\n"); self.wfile.flush()
-                    except Exception:
-                        break
-            finally:
-                self.hub.detach(self)
-            return
-
-        if p.path == "/status":
-            st = self.control.get_status()
-            self._set_headers(200, "application/json"); self.wfile.write(json.dumps(st).encode("utf-8")); return
-
-        if p.path == "/config":
-            payload = {
-                "options": _ui_toggle_snapshot(),
-                "fields": _ui_field_snapshot(),
-                "status": self.control.get_status(),
-            }
-            self._set_headers(200, "application/json"); self.wfile.write(json.dumps(payload).encode("utf-8")); return
-
-        self._set_headers(404, "text/plain"); self.wfile.write(b"Not found")
-
-    def do_POST(self):
-        p = urlparse(self.path)
-        if p.path == "/control":
-            qs = parse_qs(p.query or "")
-            cmd = (qs.get("cmd",[""])[0] or "").lower()
-            if cmd == "pause":
-                self.control.pause.set(); self._set_headers(200,"text/plain"); self.wfile.write(b"OK"); return
-            if cmd == "resume":
-                self.control.pause.clear(); self._set_headers(200,"text/plain"); self.wfile.write(b"OK"); return
-            if cmd == "stop":
-                self.control.stop.set();  self._set_headers(200,"text/plain"); self.wfile.write(b"OK"); return
-            if cmd == "start":
-                try:
-                    length = int(self.headers.get("Content-Length") or 0)
-                except Exception:
-                    length = 0
-                raw = self.rfile.read(length).decode("utf-8") if length else "{}"
-                try:
-                    payload = json.loads(raw) if raw.strip() else {}
-                except json.JSONDecodeError:
-                    self._set_headers(400, "text/plain"); self.wfile.write(b"Invalid JSON"); return
-                if not isinstance(payload, dict):
-                    self._set_headers(400, "text/plain"); self.wfile.write(b"JSON body must be an object"); return
-                if not self.control.request_start(payload):
-                    self._set_headers(409, "text/plain"); self.wfile.write(b"Already started"); return
-                self._set_headers(200, "application/json"); self.wfile.write(json.dumps({"status":"starting"}).encode("utf-8"))
-                self.hub.broadcast("starting", {"options": payload})
-                return
-            self._set_headers(400,"text/plain"); self.wfile.write(b"Bad command"); return
-        self._set_headers(404,"text/plain"); self.wfile.write(b"Not found")
-
-def start_http_server(folder:str, ui_filename:str, cuda_on:bool, control:NestControl, hub:SSEHub,
-                      port:int=0, host:str="127.0.0.1"):
-    ui_path = None
-    ui_dir_candidates = []
-    if folder and os.path.isdir(folder):
-        ui_dir_candidates.append(folder)
-    script_dir = os.path.dirname(os.path.abspath(__file__))
-    if script_dir not in ui_dir_candidates:
-        ui_dir_candidates.append(script_dir)
-    cwd = os.getcwd()
-    if cwd not in ui_dir_candidates:
-        ui_dir_candidates.append(cwd)
-
-    last_exc = None
-    for candidate in ui_dir_candidates:
-        try:
-            ui_path = os.path.join(candidate, ui_filename)
-            write_standalone_html(ui_path)
-            break
-        except Exception as exc:
-            last_exc = exc
-            ui_path = None
-    if ui_path is None:
-        raise last_exc or RuntimeError("Unable to write UI HTML file")
-
-    class _Server(ThreadingHTTPServer): daemon_threads=True
-    NestHTTPHandler.hub = hub
-    NestHTTPHandler.control = control
-    NestHTTPHandler.folder = folder
-    NestHTTPHandler.ui_path = ui_path
-    NestHTTPHandler.cuda_on = cuda_on
-    srv = _Server((host, port), NestHTTPHandler)
-    host_bound, real_port = srv.server_address
-    t = threading.Thread(target=srv.serve_forever, daemon=True)
-    t.start()
-    return srv, host_bound, real_port
-
-# ---------- placement (with live events + pause/stop checks) ----------
-def bl_place(occ, mask_segments, pw):
-    H=len(occ); W=len(occ[0]) if H>0 else 0
-    ph=len(mask_segments)
-    if H < ph or W < pw:
-        return None
-    max_y = H - ph + 1
-    max_x = W - pw + 1
-    for y in range(max_y):
-        rows = occ[y:y+ph]
-        x = 0
-        while x < max_x:
-            skip = 1
-            blocked = False
-            for yy, segs in enumerate(mask_segments):
-                if not segs:
-                    continue
-                row = rows[yy]
-                for start, end in segs:
-                    hit = row.find(1, x + start, x + end)
-                    if hit != -1:
-                        skip = max(skip, hit - (x + start) + 1)
-                        blocked = True
-                        break
-                if blocked:
-                    break
-            if not blocked:
-                return (x, y)
-            x += skip
-    return None
-
-def or_mask_inplace(occ, mask_segments, mask_fills, ox, oy):
-    for y,segs in enumerate(mask_segments):
-        if not segs: continue
-        row=occ[oy+y]
-        fills=mask_fills[y]
-        for (start,end),fill in zip(segs,fills):
-            if not fill:
-                continue
-            dst_start=ox+start
-            row[dst_start:dst_start + (end-start)] = fill
-
-def pack_bitmap_core(ordered_parts: List['Part'], W: float, H: float, spacing: float, scale: int,
-                     progress=None, progress_total=None, progress_prefix="",
-                     mask_ops: Optional[Any] = None,
-                     control: Optional[NestControl] = None,
-                     event_sink: Optional[callable] = None,
-                     precise_offsets: bool = True):
-    Wpx=max(1,int(math.ceil(W*scale))); Hpx=max(1,int(math.ceil(H*scale)))
-    spacing_units=max(0.0, spacing)
-    spacing_px=int(math.ceil(spacing_units*scale))
-    safety_px = SAFETY_PX
-    if SAFETY_GAP > 0:
-        safety_px = max(safety_px, int(math.ceil(SAFETY_GAP * scale)))
-    safety_units = max(SAFETY_GAP, safety_px / float(scale))
-    sheets_occ_raw=[]; sheets_occ_safe=[]; sheets_out=[]; sheets_count=0
-    def ensure_sheet():
-        nonlocal sheets_count
-        if len(sheets_occ_raw)<=sheets_count:
-            if mask_ops:
-                sheets_occ_raw.append(mask_ops.zeros(Hpx,Wpx)); sheets_occ_safe.append(mask_ops.zeros(Hpx,Wpx))
-            else:
-                sheets_occ_raw.append(_empty_mask(Wpx,Hpx));     sheets_occ_safe.append(_empty_mask(Wpx,Hpx))
-            sheets_out.append([])
-        return sheets_occ_raw[sheets_count], sheets_occ_safe[sheets_count], sheets_out[sheets_count]
-
-    placed_count=0; total_parts=progress_total if (progress_total is not None) else len(ordered_parts)
-
-    def check_ctrl():
-        if control:
-            while control.pause.is_set(): time.sleep(0.05)
-            if control.stop.is_set():
-                partial=[{'sheet': i, 'loops': pl['loops']} for i,out in enumerate(sheets_out) for pl in out]
-                used=max((pl['sheet'] for out in sheets_out for pl in out), default=-1)+1
-                raise NestAbortPartial(partial, used)
-
-    for p in ordered_parts:
-        check_ctrl()
-        placed=False
-        for ang,mirror in p.candidate_poses():
-            check_ctrl()
-            cand=p.ensure_candidate(scale, ang, mirror, spacing_units, spacing_px,
-<<<<<<< HEAD
-                                    safety_units, safety_px, ALLOW_NEST_IN_HOLES,
-                                    precise_offsets=precise_offsets)
-=======
-                                    safety_units, safety_px, ALLOW_NEST_IN_HOLES)
->>>>>>> 21b6b1cf
-            if mask_ops:
-                if 'test_tensor' not in cand: cand['test_tensor']=mask_ops.mask_to_tensor(cand['test'])
-                if 'occ_tensor'  not in cand: cand['occ_tensor'] =mask_ops.mask_to_tensor(cand['occ'])
-                if 'raw_tensor'  not in cand: cand['raw_tensor'] =mask_ops.mask_to_tensor(cand['raw'])
-            attempt_sheet=sheets_count
-            while True:
-                check_ctrl()
-                occ_raw,occ_safe,outlist=ensure_sheet()
-                pos = (mask_ops.find_first_fit(occ_safe, cand['test_tensor']) if mask_ops
-                       else bl_place(occ_safe, cand['test_segments'], cand['pw']))
-                if pos is not None:
-                    xpx,ypx=pos
-                    if mask_ops:
-                        mask_ops.or_mask(occ_raw, cand['raw_tensor'], xpx, ypx)
-                        mask_ops.or_mask(occ_safe,cand['occ_tensor'], xpx, ypx)
-                    else:
-                        or_mask_inplace(occ_raw, cand['raw_segments'], cand['raw_fills'], xpx, ypx)
-                        or_mask_inplace(occ_safe,cand['occ_segments'], cand['occ_fills'], xpx, ypx)
-                    x_units=xpx/scale; y_units=ypx/scale
-                    loops_t=[[ (x+x_units,y+y_units) for (x,y) in lp ] for lp in cand['loops']]
-                    outlist.append({'sheet':sheets_count,'loops':loops_t})
-                    placed=True; placed_count+=1
-                    if event_sink:
-                        event_sink("place", {"sheet":sheets_count,"loops":loops_t,"part":os.path.basename(p.name),
-                                             "placed":placed_count,"total":total_parts})
-                    if progress:
-                        progress(f"{progress_prefix}Placing parts…\nPlaced: {placed_count}/{total_parts}\nCurrent sheet: {sheets_count+1}\nPart: {os.path.basename(p.name)}")
-                    break
-                else:
-                    sheets_count+=1
-                    if event_sink:
-                        event_sink("sheet_opened", {"sheet_index": sheets_count})
-                    if progress:
-                        progress(f"{progress_prefix}Opening new sheet… now {sheets_count+1}\nPlaced: {placed_count}/{total_parts}")
-                    if sheets_count>attempt_sheet+25: break
-            if placed: break
-
-        if not placed:
-            sheets_count+=1
-            occ_raw,occ_safe,outlist=ensure_sheet()
-
-            ang,mirror=0.0,False
-            cand=p.ensure_candidate(scale, ang, mirror, spacing_units, spacing_px,
-<<<<<<< HEAD
-                                    safety_units, safety_px, ALLOW_NEST_IN_HOLES,
-                                    precise_offsets=precise_offsets)
-=======
-                                    safety_units, safety_px, ALLOW_NEST_IN_HOLES)
->>>>>>> 21b6b1cf
-            if mask_ops:
-                if 'raw_tensor' not in cand: cand['raw_tensor']=mask_ops.mask_to_tensor(cand['raw'])
-                if 'occ_tensor' not in cand: cand['occ_tensor']=mask_ops.mask_to_tensor(cand['occ'])
-                mask_ops.or_mask(occ_raw,cand['raw_tensor'],0,0)
-                mask_ops.or_mask(occ_safe,cand['occ_tensor'],0,0)
-            else:
-                or_mask_inplace(occ_raw,cand['raw_segments'],cand['raw_fills'],0,0)
-                or_mask_inplace(occ_safe,cand['occ_segments'],cand['occ_fills'],0,0)
-            outlist.append({'sheet':sheets_count,'loops':cand['loops']})
-            placed_count+=1
-            if event_sink:
-                event_sink("place", {"sheet":sheets_count,"loops":cand['loops'],
-                                     "part":os.path.basename(p.name),"placed":placed_count,"total":total_parts})
-            if progress:
-                progress(f"Forced place on new sheet {sheets_count+1}\nPlaced: {placed_count}/{total_parts}")
-
-    used_sheets = max((pl['sheet'] for out in sheets_out for pl in out), default=-1)+1
-    if mask_ops:
-        fill_pixels = 0
-        for occ in sheets_occ_raw: fill_pixels += mask_ops.count_true(occ)
-    else:
-        fill_pixels = sum(sum(1 for v in row if v) for occ in sheets_occ_raw for row in occ)
-
-    placements=[{'sheet':i,'loops':pl['loops']} for i,out in enumerate(sheets_out) for pl in out]
-    return placements, used_sheets, fill_pixels
-
-def _seq_key(order: List['Part']): return tuple(p.uid for p in order)
-
-def _result_is_better(candidate, incumbent):
-    if candidate is None: return False
-    if incumbent is None: return True
-    _, cs, cf = candidate; _, is_, if_ = incumbent
-    if cs != is_: return cs < is_
-    return cf > if_
-
-def _mutate_order(order: List['Part'], rnd: Random) -> List['Part']:
-    n=len(order)
-    if n<=1: return list(order)
-    op=rnd.random()
-    if n==2: op=0.0
-    if op<0.4:
-        i,j=rnd.sample(range(n),2); new=list(order); new[i],new[j]=new[j],new[i]; return new
-    elif op<0.75:
-        i,j=rnd.sample(range(n),2); new=list(order); part=new.pop(i); new.insert(j,part); return new
-    else:
-        i,j=sorted(rnd.sample(range(n),2)); new=list(order); new[i:j+1]=reversed(new[i:j+1]); return new
-
-def _anneal_order(initial_order: List['Part'], evaluate_fn, rnd: Random, sheet_penalty: int,
-                  progress=None, label="", max_iters: Optional[int] = None, control: Optional[NestControl]=None):
-    order=list(initial_order); best_order=list(order); best_result=evaluate_fn(best_order, allow_progress=False)
-    current_order=list(order); current_result=best_result
-    n=len(order)
-    if n<=1: return best_order, best_result
-    default_iters=max(8,min(24,n+4)); base_iters=max(5,min(default_iters,max_iters)) if max_iters is not None else default_iters
-    temperature=max(1.0,n*0.4); cooling=0.9; stall_limit=None; stall=0
-    def score(res):
-        if res is None: return float('inf')
-        _,sh,fi=res; return sh*sheet_penalty - fi
-    for it in range(1, base_iters+1):
-        if control and control.stop.is_set(): break
-        while control and control.pause.is_set(): time.sleep(0.05)
-        cand_order=_mutate_order(current_order,rnd)
-        cand_result=evaluate_fn(cand_order, allow_progress=False)
-        if _result_is_better(cand_result,current_result):
-            current_order,current_result=cand_order,cand_result
-        else:
-            delta=score(cand_result)-score(current_result)
-            accept_prob=1.0 if delta<0 else (math.exp(-delta/temperature) if temperature>0 else 0.0)
-            if accept_prob>rnd.random(): current_order,current_result=cand_order,cand_result
-        if _result_is_better(current_result,best_result):
-            best_order,best_result=list(current_order),current_result
-            if progress: progress(f"{label}Anneal improvement: sheets={best_result[1]}, fill={best_result[2]}")
-            stall=0
-        else: stall+=1
-        if progress and it % max(6, base_iters//3)==0:
-            progress(f"{label}Anneal {it}/{base_iters}: best sheets={best_result[1]}, fill={best_result[2]}")
-        temperature*=cooling
-        if temperature<1e-4: temperature=1e-4
-        if stall_limit is None: stall_limit=max(3, base_iters//2)
-        if stall>=stall_limit: break
-    return best_order, best_result
-
-def pack_bitmap_multi(parts: List['Part'], W: float, H: float, spacing: float, scale: int,
-                      tries: int, seed: Optional[int], progress=None,
-                      mask_ops: Optional[Any] = None,
-                      control: Optional[NestControl]=None,
-                      event_sink: Optional[callable]=None):
-    base=[p for p in parts if p.outer is not None]
-    base.sort(key=lambda p: abs(polygon_area(p.outer)), reverse=True)
-    rnd=Random(seed) if seed is not None else Random()
-    total_parts=len(base)
-    if total_parts==0: return [], 0
-    search_scale=scale
-    if scale > 6:
-        search_scale = max(6, scale // 2)  # coarse for trials → faster
-
-    Wpx=max(1,int(math.ceil(W*scale))); Hpx=max(1,int(math.ceil(H*scale))); sheet_penalty=Wpx*Hpx*1000
-    cache: Dict[Tuple[tuple,int,float,bool], Tuple[List[dict],int,int]] = {}
-
-    def evaluate(order: List['Part'], allow_progress: bool, prefix: str = "", use_scale: int = search_scale,
-                 spacing_override: Optional[float] = None,
-                 precise_offsets: Optional[bool] = None):
-        eff_spacing = spacing if spacing_override is None else spacing_override
-        spacing_tag = round(max(0.0, eff_spacing), 9)
-        if precise_offsets is None:
-            precise_flag = (spacing_override is None and use_scale == scale)
-        else:
-            precise_flag = precise_offsets
-        key=(_seq_key(order),use_scale,spacing_tag, precise_flag)
-        if key in cache: return cache[key]
-        allow_events = (spacing_override is None) and allow_progress and event_sink is not None and precise_flag
-        res=pack_bitmap_core(order,W,H,eff_spacing,use_scale,
-                             progress=(progress if allow_progress else None),
-                             progress_total=total_parts if allow_progress else None,
-                             progress_prefix=prefix if allow_progress else "",
-                             mask_ops=mask_ops,
-                             control=control,
-                             event_sink=(event_sink if allow_events else None),
-                             precise_offsets=precise_flag)
-        cache[key]=res; return res
-
-    best_result=None; best_order=None
-    heuristic=[("Area-desc ", list(base)),
-               ("Aspect-desc ", sorted(base, key=lambda p: max(p.w,p.h,p.obb_w,p.obb_h), reverse=True)),
-               ("Tall-first ",  sorted(base, key=lambda p: p.h, reverse=True))]
-    tries=max(1,tries)
-    starts=[]
-    for ho in heuristic:
-        if len(starts)>=tries: break
-        starts.append(ho)
-    while len(starts)<tries:
-        idx=len(starts)-len(heuristic)+1
-        starts.append((f"Random {max(1,idx)} ", rnd.sample(base, len(base))))
-
-    attempts=max(1,len(starts))
-    anneal_limit=max(4,min(8,total_parts+max(1,tries//2)))
-    last_start=None
-    for t,(label,start_order) in enumerate(starts):
-        if progress: progress(f"{label}placement trial {t+1}/{attempts}…")
-        _ = evaluate(start_order, allow_progress=False, prefix=f"{label}Try {t+1}/{attempts}\n",
-                     use_scale=search_scale, spacing_override=0.0,
-                     precise_offsets=False)
-        last_start=evaluate(start_order, allow_progress=False, prefix=f"{label}Try {t+1}/{attempts}\n",
-                             use_scale=search_scale, precise_offsets=False)
-        if anneal_limit<=0:
-            order_after,result_after=start_order,last_start
-        else:
-            limit=anneal_limit if t==0 else (min(3,anneal_limit) if t<len(heuristic) else min(4,anneal_limit))
-            if limit<=1:
-                order_after,result_after=start_order,last_start
-            else:
-                order_after,_=_anneal_order(start_order,
-                    lambda o, allow_progress=False: evaluate(o, allow_progress, prefix=label,
-                                                             use_scale=search_scale, spacing_override=0.0,
-                                                             precise_offsets=False),
-                    rnd, sheet_penalty, progress=progress, label=label, max_iters=limit, control=control)
-                result_after=evaluate(order_after, allow_progress=False, prefix=label, use_scale=search_scale,
-                                      precise_offsets=False)
-        final = result_after if _result_is_better(result_after,last_start) else last_start
-        final_order = order_after if final is result_after else start_order
-        if _result_is_better(final,best_result):
-            best_result=final; best_order=final_order
-            if progress: progress(f"{label}New global best: sheets={best_result[1]}, fill={best_result[2]}")
-        elif progress and best_result:
-            progress(f"{label}Result sheets={final[1]}, fill={final[2]} (best remains sheets={best_result[1]}, fill={best_result[2]})")
-    if best_result is None:
-        best_result=last_start; best_order=starts[0][1] if starts else base
-    final_order=best_order if best_order is not None else base
-    final_result=evaluate(final_order, allow_progress=True, prefix="Final pass\n", use_scale=scale,
-                          precise_offsets=True)
-    return final_result[0], final_result[1]
-
-# ---------- Shelf fallback ----------
-def pack_shelves(parts: List['Part'], W: float, H: float, spacing: float,
-                 control: Optional[NestControl]=None, event_sink: Optional[callable]=None):
-    parts=sorted([p for p in parts if p.outer is not None], key=lambda p: max(p.w,p.h,p.obb_w,p.obb_h), reverse=True)
-    placements=[]; sheet=0; shelf_y=0.0; shelf_h=0.0; cursor_x=0.0
-    def new_sheet():
-        nonlocal sheet,shelf_y,shelf_h,cursor_x
-        sheet+=1; shelf_y=0.0; shelf_h=0.0; cursor_x=0.0
-        if event_sink: event_sink("sheet_opened", {"sheet_index": sheet})
-    for idx,p in enumerate(parts,1):
-        if control and control.stop.is_set():
-            raise NestAbortPartial(placements, (max((pl['sheet'] for pl in placements), default=-1))+1 )
-        while control and control.pause.is_set(): time.sleep(0.05)
-        cands=[]
-        for ang, mirror in p.candidate_poses():
-            w,h,_=p.oriented(ang, mirror); cands.append((ang, mirror, w, h))
-        placed=False
-        for ang, mirror, w, h in cands:
-            if cursor_x + w + spacing <= W and shelf_y + max(shelf_h, h + spacing) <= H:
-                _,_,loops = p.oriented(ang, mirror)
-                loops_t=[[(x+cursor_x,y+shelf_y) for x,y in lp] for lp in loops]
-                placements.append({'sheet':sheet,'loops':loops_t})
-                if event_sink: event_sink("place", {"sheet":sheet,"loops":loops_t,"part":os.path.basename(p.name),"placed":idx,"total":len(parts)})
-                cursor_x += w + spacing; shelf_h = max(shelf_h, h + spacing)
-                placed=True; break
-        if placed: continue
-        shelf_y += shelf_h; cursor_x = 0.0; shelf_h = 0.0
-        for ang, mirror, w, h in cands:
-            if w + spacing <= W and shelf_y + h + spacing <= H:
-                _,_,loops = p.oriented(ang, mirror)
-                loops_t=[[(x+0.0,y+shelf_y) for x,y in lp] for lp in loops]
-                placements.append({'sheet':sheet,'loops':loops_t})
-                if event_sink: event_sink("place", {"sheet":sheet,"loops":loops_t,"part":os.path.basename(p.name),"placed":idx,"total":len(parts)})
-                cursor_x = w + spacing; shelf_h = h + spacing
-                placed=True; break
-        if placed: continue
-        new_sheet()
-        ok=False
-        for ang, mirror, w, h in cands:
-            if w + spacing <= W and h + spacing <= H:
-                _,_,loops = p.oriented(ang, mirror)
-                loops_t=[[(x+0.0,y+0.0) for x,y in lp] for lp in loops]
-                placements.append({'sheet':sheet,'loops':loops_t})
-                if event_sink: event_sink("place", {"sheet":sheet,"loops":loops_t,"part":os.path.basename(p.name),"placed":idx,"total":len(parts)})
-                cursor_x = w + spacing; shelf_h = h + spacing
-                ok=True; break
-        if not ok:
-            _,_,loops = p.oriented(0.0, False)
-            loops_t=[[(x,y) for x,y in lp] for lp in loops]
-            placements.append({'sheet':sheet,'loops':loops_t})
-            if event_sink: event_sink("place", {"sheet":sheet,"loops":loops_t,"part":os.path.basename(p.name),"placed":idx,"total":len(parts)})
-            cursor_x = p.w + spacing; shelf_h = p.h + spacing
-    sheets_used=(max((pl['sheet'] for pl in placements), default=-1))+1
-    return placements, sheets_used
-
-# ---------- Line merging & writers ----------
-def merge_common_lines(placements: List[dict], tol=1e-4) -> List[dict]:
-    def norm_seg(a,b):
-        ax,ay=a; bx,by=b
-        if (bx<ax) or (abs(bx-ax)<=tol and by<ay): ax,ay,bx,by=bx,by,ax,ay
-        return (round(ax/tol), round(ay/tol), round(bx/tol), round(by/tol))
-    keep={}
-    for pl in placements:
-        new_loops=[]
-        for lp in pl['loops']:
-            segs=[]
-            for i in range(len(lp)-1):
-                a=lp[i]; b=lp[i+1]
-                key=norm_seg(a,b); keep[key]=keep.get(key,0)+1; segs.append((a,b))
-            new_loops.append(segs)
-        pl['__segs__']=new_loops
-    out=[]
-    for pl in placements:
-        lines=[]
-        for segs in pl['__segs__']:
-            for a,b in segs:
-                key=norm_seg(a,b)
-                if keep.get(key,0)==1: lines.append((a,b))
-        out.append({'sheet': pl['sheet'], 'lines': lines})
-    return out
-
-def write_r12_dxf(path, sheets, W, H, placements, margin, merge_lines=False):
-    def w(f,c,v): f.write(f"{c}\n{v}\n")
-    with open(path,'w',encoding='utf-8') as f:
-        w(f,0,"SECTION"); w(f,2,"HEADER"); w(f,9,"$INSUNITS"); w(f,70,INSUNITS); w(f,0,"ENDSEC")
-        w(f,0,"SECTION"); w(f,2,"TABLES"); w(f,0,"ENDSEC")
-        w(f,0,"SECTION"); w(f,2,"ENTITIES")
-        for s in range(sheets):
-            sheet_ox = s*(W + 2*margin + SHEET_GAP)
-            w(f,0,"POLYLINE"); w(f,8,"SHEET"); w(f,66,1); w(f,70,1)
-            for x,y in [(sheet_ox,0),(sheet_ox+W+2*margin,0),(sheet_ox+W+2*margin,H+2*margin),(sheet_ox,H+2*margin),(sheet_ox,0)]:
-                w(f,0,"VERTEX"); w(f,8,"SHEET"); w(f,10,x); w(f,20,y)
-            w(f,0,"SEQEND")
-        if merge_lines:
-            merged = merge_common_lines(placements)
-            for pl in merged:
-                ox = pl['sheet']*(W + 2*margin + SHEET_GAP) + margin
-                oy = margin
-                for (a,b) in pl['lines']:
-                    w(f,0,"LINE"); w(f,8,"NEST")
-                    w(f,10,a[0]+ox); w(f,20,a[1]+oy)
-                    w(f,11,b[0]+ox); w(f,21,b[1]+oy)
-        else:
-            for pl in placements:
-                ox = pl['sheet']*(W + 2*margin + SHEET_GAP) + margin
-                oy = margin
-                for lp in pl['loops']:
-                    w(f,0,"POLYLINE"); w(f,8,"NEST"); w(f,66,1); w(f,70,1)
-                    for x,y in ((x+ox,y+oy) for x,y in lp):
-                        w(f,0,"VERTEX"); w(f,8,"NEST"); w(f,10,x); w(f,20,y)
-                    w(f,0,"SEQEND")
-        w(f,0,"ENDSEC"); w(f,0,"EOF")
-
-def write_split_sheets(base_path_no_ext: str, placements: List[dict], total_sheets: int,
-                       W: float, H: float, margin: float, merge_lines=False):
-    for s in range(total_sheets):
-        sub=[{'sheet':0,'loops':pl['loops']} for pl in placements if pl['sheet']==s]
-        out=f"{base_path_no_ext}-s{s+1}.dxf"
-        write_r12_dxf(out,1,W,H,sub,margin,merge_lines=merge_lines)
-
-# ---------- main ----------
-def main_live():
-    prog = WinProgress("Nesting DXF… (HTML live viewer)", 520, 220); prog.create()
-
-    control = NestControl()
-    hub = SSEHub()
-
-    # start HTTP server + open viewer (GPU status filled in after configuration)
-    srv, bound_host, port = start_http_server(FOLDER, UI_FILENAME, False, control, hub, HTTP_PORT, HTTP_HOST)
-    open_host = "127.0.0.1" if bound_host in ("0.0.0.0", "::", "") else bound_host
-    url=f"http://{open_host}:{port}/"
-    try: webbrowser.open(url)
-    except: pass
-    if bound_host != open_host:
-        log(f"[INFO] Live viewer at: {url} (server bound to {bound_host})")
-    else:
-        log(f"[INFO] Live viewer at: {url}")
-
-    wait_text = "Viewer ready — adjust options in the browser and press Start."
-    control.set_status(phase="waiting")
-    hub.broadcast("waiting", {"message": wait_text, "options": _ui_toggle_snapshot(), "fields": _ui_field_snapshot()})
-    prog.update(wait_text)
-
-    # status helpers
-    def progress_cb(text: str):
-        prog.update(text)
-        hub.broadcast("progress", {"text": text})
-
-    def event_sink(kind: str, payload: dict):
-        if kind=="place":
-            hub.broadcast("place", payload)
-        elif kind=="sheet_opened":
-            hub.broadcast("sheet_opened", payload)
-
-    # Wait for the UI to kick off the run
-    start_config = control.wait_for_start()
-    _apply_field_config(start_config)
-    _apply_toggle_config(start_config)
-    applied_opts = _ui_toggle_snapshot()
-    applied_fields = _ui_field_snapshot()
-    hub.broadcast("options_applied", {"options": applied_opts, "fields": applied_fields})
-    for opt in applied_opts:
-        log(f"[INFO] {opt['label']}: {'ON' if opt['value'] else 'OFF'}")
-
-    # configure accelerator now that device selection may have changed
-    mask_ops = build_mask_ops(BITMAP_DEVICE)
-    accel_note = "Acceleration: CPU bitmap evaluator"; using_cuda=False
-    if mask_ops:
-        dev = getattr(mask_ops, "device", "cpu"); dev_type = getattr(dev, "type", str(dev))
-        if str(dev_type).lower()=="cuda": using_cuda=True; accel_note=f"Acceleration: CUDA GPU ({dev}) via PyTorch"
-        elif str(dev).lower()=="numpy": accel_note = "Acceleration: NumPy (CPU)"
-        else: accel_note=f"Acceleration: PyTorch device {dev}"
-    NestHTTPHandler.cuda_on = using_cuda
-    hub.broadcast("hello", {"cuda": using_cuda})
-
-    if not os.path.isdir(FOLDER):
-        msg=f"[ERROR] Folder not found: {FOLDER}"
-        log(msg)
-        control.set_status(phase="done")
-        hub.broadcast("progress", {"text": "Folder not found."})
-        hub.broadcast("done", {"outputs": []})
-        prog.update("Folder not found."); prog.close(); return
-
-    dxf_files = sorted([f for f in os.listdir(FOLDER) if f.lower().endswith(".dxf") and f.lower()!="nested.dxf"])
-    if not dxf_files:
-        msg=f"[WARN] No .dxf files found in: {FOLDER}"
-        log(msg)
-        control.set_status(phase="done")
-        hub.broadcast("progress", {"text": "No .dxf files found."})
-        hub.broadcast("done", {"outputs": []})
-        prog.update("No .dxf files found."); prog.close(); return
-
-    W_eff=SHEET_W-2*SHEET_MARGIN; H_eff=SHEET_H-2*SHEET_MARGIN
-    if W_eff<=0 or H_eff<=0:
-        msg=f"[ERROR] SHEET_MARGIN={SHEET_MARGIN} leaves no usable area on a {SHEET_W}×{SHEET_H} sheet."
-        log(msg)
-        control.set_status(phase="done")
-        hub.broadcast("progress", {"text": msg})
-        hub.broadcast("done", {"outputs": []})
-        prog.update(msg); prog.close(); return
-
-    eff_scale = _eff_scale(PIXELS_PER_UNIT, SPACING)
-
-    control.set_status(phase="reading")
-    hub.broadcast("progress", {"text":"Reading DXFs…"})
-    prog.update(f"Reading DXFs… 0/{len(dxf_files)}")
-
-    # parse all parts + groups
-    all_parts=[]; groups={}; skipped=0
-    for idx,fn in enumerate(dxf_files,1):
-        prog.update(f"Reading DXFs… {idx}/{len(dxf_files)}  {fn}")
-        path=os.path.join(FOLDER,fn)
-        loops,segs=parse_entities(path)
-        if not loops and segs: loops=join_segments_to_loops(segs,JOIN_TOL)
-        fallback_bbox=None
-        if not loops and segs and FALLBACK_OPEN_AS_BBOX:
-            pts=[pt for a,b in segs for pt in (a,b)]
-            if pts:
-                minx,miny,maxx,maxy=bbox_of_points(pts)
-                if maxx>minx and maxy>miny: fallback_bbox=(minx,miny,maxx,maxy)
-        if not loops and fallback_bbox is None:
-            log(f"[WARN] {fn}: no closed loops; skipped."); skipped+=1; continue
-        p=Part(fn,loops,fallback_bbox)
-        if p.outer is None or p.w<=0 or p.h<=0:
-            log(f"[WARN] {fn}: zero-sized; skipped."); skipped+=1; continue
-        qty=read_qty_for_dxf(FOLDER,fn)
-        thk_label=read_thickness_label(FOLDER,fn,THICKNESS_LABEL_UNITS)
-        for _ in range(qty):
-            all_parts.append(p); groups.setdefault(thk_label,[]).append(p)
-
-    if not all_parts:
-        log("[WARN] Nothing to nest.")
-        hub.broadcast("progress", {"text":"Nothing to nest."})
-        control.set_status(phase="done")
-        hub.broadcast("done", {"outputs": []})
-        prog.update("Nothing to nest."); prog.close(); return
-
-    outputs=[]
-    hub.broadcast("hello", {"cuda": using_cuda})
-
-    def do_one_batch(parts: List[Part], group_label: str):
-        total=len(parts)
-        hub.broadcast("start", {"sheet_w":W_eff,"sheet_h":H_eff,"margin":SHEET_MARGIN,"total_parts":total,"group":group_label})
-        hub.broadcast("sheet_opened", {"sheet_index": 0})
-        control.set_status(phase="nest", group=group_label, total=total, placed=0)
-        if NEST_MODE.lower()=="bitmap":
-            try:
-                if SHUFFLE_TRIES>1:
-                    placements, sheets = pack_bitmap_multi(parts, W_eff, H_eff, SPACING, eff_scale,
-                                                           SHUFFLE_TRIES, SHUFFLE_SEED,
-                                                           progress=progress_cb, mask_ops=mask_ops,
-                                                           control=control, event_sink=event_sink)
-                else:
-                    res = pack_bitmap_core(parts, W_eff, H_eff, SPACING, eff_scale,
-                                           progress=progress_cb, progress_total=len(parts),
-                                           mask_ops=mask_ops, control=control, event_sink=event_sink)
-                    placements, sheets = res[0], res[1]
-            except NestAbortPartial as nb:
-                placements, sheets = nb.placements, nb.sheets
-                if SPLIT_SHEETS:
-                    base_no_ext=os.path.join(FOLDER, f"{group_label}-nested")
-                    write_split_sheets(base_no_ext, placements, sheets, W_eff, H_eff, SHEET_MARGIN, merge_lines=MERGE_LINES)
-                    outputs.append((base_no_ext+"-s*", sheets))
-                else:
-                    out=os.path.join(FOLDER, f"{group_label}-nested.dxf")
-                    write_r12_dxf(out, sheets, W_eff, H_eff, placements, SHEET_MARGIN, merge_lines=MERGE_LINES)
-                    outputs.append((out, sheets))
-                hub.broadcast("stopped", {"outputs": outputs})
-                control.set_status(phase="stopped")
-                return False  # stopped
-        else:
-            try:
-                placements, sheets = pack_shelves(parts, W_eff, H_eff, SPACING, control=control, event_sink=event_sink)
-            except NestAbortPartial as nb:
-                placements, sheets = nb.placements, nb.sheets
-                if SPLIT_SHEETS:
-                    base_no_ext=os.path.join(FOLDER, f"{group_label}-nested")
-                    write_split_sheets(base_no_ext, placements, sheets, W_eff, H_eff, SHEET_MARGIN, merge_lines=MERGE_LINES)
-                    outputs.append((base_no_ext+"-s*", sheets))
-                else:
-                    out=os.path.join(FOLDER, f"{group_label}-nested.dxf")
-                    write_r12_dxf(out, sheets, W_eff, H_eff, placements, SHEET_MARGIN, merge_lines=MERGE_LINES)
-                    outputs.append((out, sheets))
-                hub.broadcast("stopped", {"outputs": outputs})
-                control.set_status(phase="stopped")
-                return False
-
-        if sheets<=0:
-            log(f"[WARN] Parts @ {group_label} exist, but none fit.")
-            return True
-
-        if SPLIT_SHEETS:
-            base_no_ext=os.path.join(FOLDER, f"{group_label}-nested")
-            write_split_sheets(base_no_ext, placements, sheets, W_eff, H_eff, SHEET_MARGIN, merge_lines=MERGE_LINES)
-            outputs.append((base_no_ext+"-s*", sheets))
-        else:
-            out=os.path.join(FOLDER, f"{group_label}-nested.dxf")
-            write_r12_dxf(out, sheets, W_eff, H_eff, placements, SHEET_MARGIN, merge_lines=MERGE_LINES)
-            outputs.append((out, sheets))
-        return True
-
-    if GROUP_BY_THICKNESS:
-        for thk_label, parts in sorted(groups.items(), key=lambda kv: kv[0]):
-            hub.broadcast("group", {"group": thk_label, "total_parts": len(parts)})
-            ok = do_one_batch(parts, thk_label)
-            if not ok: break
-    else:
-        ok = do_one_batch(all_parts, "all")
-
-    # Report
-    report_path = os.path.join(FOLDER, "nest_report.txt")
-    _report_lines.insert(0,"=== Nesting Report ===")
-    for out,sheets in outputs: _report_lines.append(f"Saved: {out}  | Sheets: {sheets}")
-    _report_lines.append(f"Mode: {NEST_MODE}")
-    _report_lines.append(f"Margin: {SHEET_MARGIN}")
-    _report_lines.append(f"Spacing: {SPACING}")
-    _report_lines.append(f"Safety halo: {SAFETY_GAP}")
-    _report_lines.append(f"Spacing tolerances: abs={SPACING_ABS_TOL}, rel={SPACING_REL_TOL}")
-    _report_lines.append(f"Minimum spacing pixels: {MIN_SPACING_PIXELS}")
-    _report_lines.append(f"Resolution (eff): {eff_scale} px/unit")
-    _report_lines.append(f"Shuffle tries: {SHUFFLE_TRIES}{'' if SHUFFLE_SEED is None else f' (seed {SHUFFLE_SEED})'}")
-    _report_lines.append(f"Rect-align mode: {RECT_ALIGN_MODE}")
-    _report_lines.append(f"Allow mirror: {ALLOW_MIRROR}")
-    _report_lines.append(f"Allow nest in holes: {ALLOW_NEST_IN_HOLES}")
-    _report_lines.append(f"Thickness label units: {THICKNESS_LABEL_UNITS}")
-    _report_lines.append(f"Split sheets: {SPLIT_SHEETS}")
-    _report_lines.append(f"Merge common lines: {MERGE_LINES}")
-    _report_lines.append(f"INSUNITS header: {'inches' if INSUNITS==1 else 'mm'}")
-    _report_lines.append(accel_note)
-    try:
-        with open(report_path,"w",encoding="utf-8") as rf: rf.write("\n".join(_report_lines))
-    except Exception as e:
-        print(f"[WARN] Could not write report: {e}")
-
-    control.set_status(phase="done")
-    hub.broadcast("done", {"outputs": outputs})
-    prog.update("Done. You can close this window."); prog.close()
-
-# ---------- crash log ----------
-def _write_crash(folder: str, ex: BaseException):
-    try:
-        path=os.path.join(folder if os.path.isdir(folder) else os.getcwd(), "nest_error.txt")
-        with open(path,"a",encoding="utf-8") as f:
-            f.write(f"=== Crash {datetime.datetime.now().isoformat()} ===\n")
-            traceback.print_exc(file=f); f.write("\n")
-        print(f"[ERROR] A crash log was written to: {path}")
-    except: pass
-
-# ---------- CLI ----------
-if __name__ == "__main__":
-    import argparse
-    parser = argparse.ArgumentParser(description="DXF Nesting with Live HTML viewer (SSE).")
-    parser.add_argument("--folder", default=FOLDER, help="Folder with DXFs and optional qty TXTs.")
-    parser.add_argument("--sheet", nargs=2, metavar=("WIDTH","HEIGHT"), type=float, default=(SHEET_W, SHEET_H))
-    parser.add_argument("--margin", type=float, default=SHEET_MARGIN)
-    parser.add_argument("--spacing", type=float, default=SPACING)
-    parser.add_argument("--safety-gap", type=float, default=SAFETY_GAP,
-                        help="Extra halo around parts in drawing units for alias protection.")
-    parser.add_argument("--spacing-abs-tol", type=float, default=SPACING_ABS_TOL,
-                        help="Absolute tolerance allowed when quantizing spacing to pixels.")
-    parser.add_argument("--spacing-rel-tol", type=float, default=SPACING_REL_TOL,
-                        help="Relative tolerance (fraction of spacing) for pixel quantization.")
-    parser.add_argument("--min-spacing-px", type=int, default=MIN_SPACING_PIXELS,
-                        help="Minimum pixels dedicated to spacing halo when rasterizing.")
-    parser.add_argument("--nest-mode", choices=["bitmap","shelf"], default=NEST_MODE)
-    parser.add_argument("--pixels-per-unit", type=int, default=PIXELS_PER_UNIT)
-    parser.add_argument("--tries", type=int, default=SHUFFLE_TRIES)
-    parser.add_argument("--seed", type=int, default=SHUFFLE_SEED)
-    parser.add_argument("--workers", type=int, default=BITMAP_EVAL_WORKERS)
-    parser.add_argument("--device", default=BITMAP_DEVICE, help="PyTorch device (e.g., 'cuda','cuda:0','cpu').")
-    parser.add_argument("--allow-mirror", dest="allow_mirror", action="store_true", default=ALLOW_MIRROR)
-    parser.add_argument("--no-mirror", dest="allow_mirror", action="store_false")
-    parser.add_argument("--allow-hole-nesting", dest="allow_holes", action="store_true", default=ALLOW_NEST_IN_HOLES)
-    parser.add_argument("--forbid-hole-nesting", dest="allow_holes", action="store_false")
-    parser.add_argument("--rect-align", choices=["off","prefer","force"], default=RECT_ALIGN_MODE)
-    parser.add_argument("--group-by-thickness", dest="group_by_thickness", action="store_true", default=GROUP_BY_THICKNESS)
-    parser.add_argument("--no-group-by-thickness", dest="group_by_thickness", action="store_false")
-    parser.add_argument("--thickness-label-units", choices=["auto","in","mm"], default=THICKNESS_LABEL_UNITS)
-    parser.add_argument("--split-sheets", dest="split_sheets", action="store_true", default=SPLIT_SHEETS)
-    parser.add_argument("--no-split-sheets", dest="split_sheets", action="store_false")
-    parser.add_argument("--merge-lines", dest="merge_lines", action="store_true", default=MERGE_LINES)
-    parser.add_argument("--no-merge-lines", dest="merge_lines", action="store_false")
-    parser.add_argument("--rotation-step-deg", type=float, default=ROTATION_STEP_DEG)
-    parser.add_argument("--insunits", choices=["in","mm"], default=("in" if INSUNITS==1 else "mm"))
-    parser.add_argument("--port", type=int, default=HTTP_PORT, help="HTTP port for the viewer (0=auto).")
-    parser.add_argument("--host", default=HTTP_HOST, help="Host/interface for the viewer server (default 127.0.0.1).")
-    parser.add_argument("--pause-on-exit", dest="pause_on_exit", action="store_true", default=False)
-    args = parser.parse_args()
-
-    # apply args
-    FOLDER = os.path.abspath(args.folder)
-    SHEET_W, SHEET_H = map(float, args.sheet)
-    SHEET_MARGIN = float(args.margin); SPACING=float(args.spacing)
-    SAFETY_GAP = max(0.0, float(args.safety_gap))
-    SPACING_ABS_TOL = max(1e-9, float(args.spacing_abs_tol))
-    SPACING_REL_TOL = max(0.0, float(args.spacing_rel_tol))
-    MIN_SPACING_PIXELS = max(1, int(args.min_spacing_px))
-    NEST_MODE = args.nest_mode
-    PIXELS_PER_UNIT = max(1, int(args.pixels_per_unit))
-    SHUFFLE_TRIES = max(1, int(args.tries)); SHUFFLE_SEED=args.seed
-    BITMAP_EVAL_WORKERS=args.workers; BITMAP_DEVICE=args.device
-    ALLOW_MIRROR=args.allow_mirror; ALLOW_NEST_IN_HOLES=args.allow_holes
-    RECT_ALIGN_MODE=args.rect_align; GROUP_BY_THICKNESS=args.group_by_thickness
-    THICKNESS_LABEL_UNITS=args.thickness_label_units
-    SPLIT_SHEETS=args.split_sheets; MERGE_LINES=args.merge_lines
-    ROTATION_STEP_DEG=max(0.0, float(args.rotation_step_deg))
-    INSUNITS = 1 if args.insunits=="in" else 4
-    HTTP_PORT = int(args.port)
-    HTTP_HOST = args.host
-
-    try:
-        main_live()
-    except Exception as ex:
-        _write_crash(FOLDER, ex)
-        traceback.print_exc()
-    finally:
-        if args.pause_on_exit and IS_WINDOWS:
-            try: input("\nPress Enter to exit…")
-            except: pass
+#!/usr/bin/env python3
+# dxf_nest_gpu_live.py — Live HTML viewer + SSE controls (pause/resume/stop), optional CUDA/NumPy
+# - GPU accel via PyTorch when available; fast CPU fallback via NumPy if found; else pure Python
+# - Thickness grouping by filename prefix "<thickness><unit>-*.dxf" (e.g., 0.5in-*, 12mm-*)
+# - Guaranteed spacing via geometric offsets (pyclipper) with pixel fallback; no shared-line cutting unless enabled
+# - Output: per-thickness nested .dxf; optional split per sheet
+# - Standalone HTML UI written to the folder; opens automatically; Pause/Resume/Stop & Save
+
+# ================= Default Settings (overridable by CLI) =================
+FOLDER = r"C:\Users\Jsudhakaran\OneDrive - GN Corporation Inc\Desktop\test\For waterjet cutting"
+
+SHEET_W = 48.0
+SHEET_H = 96.0
+SHEET_MARGIN = 0.50
+SHEET_GAP = 2.0
+
+SPACING  = 0.125          # gap between parts (drawing units)
+JOIN_TOL = 0.005
+ARC_CHORD_TOL = 0.01
+
+# Spacing accuracy controls
+SPACING_ABS_TOL = 1e-4     # absolute tolerance (drawing units)
+SPACING_REL_TOL = 0.01     # relative tolerance (fraction of spacing)
+
+# Safety halo applied around each rasterized part (drawing units)
+SAFETY_GAP = 0.01
+
+FALLBACK_OPEN_AS_BBOX = True
+
+ALLOW_ROTATE_90   = True
+ALLOW_MIRROR      = False
+USE_OBB_CANDIDATE = True
+
+INSUNITS = 1  # 1=inches (DXF header), 4=mm
+
+RECT_ALIGN_MODE = "prefer"  # "off" | "prefer" | "force"
+RECT_ALIGN_TOL  = 1e-3
+
+ALLOW_NEST_IN_HOLES = True
+NEST_MODE = "bitmap"         # "bitmap" | "shelf"
+PIXELS_PER_UNIT = 20
+
+BITMAP_EVAL_WORKERS = None
+BITMAP_DEVICE = None  # "cuda", "cuda:0", "cpu", etc.
+
+SHUFFLE_TRIES = 5
+SHUFFLE_SEED  = None
+
+GROUP_BY_THICKNESS = False
+THICKNESS_LABEL_UNITS = "auto"  # "auto"|"in"|"mm"
+SPLIT_SHEETS = False
+MERGE_LINES  = True         # shared-line cutting OFF by default (preserve gap)
+ROTATION_STEP_DEG = 0.0
+
+SAFETY_PX = 2
+MIN_SPACING_PIXELS = 4
+
+CLIPPER_SCALE = 1_000_000.0
+CLIPPER_ARC_TOL = 0.001
+CLIPPER_MITER = 4.0
+MAX_AUTO_SCALE = 8192
+
+_PRECISION_WARNING_EMITTED = False
+
+# Live UI / server
+UI_FILENAME = "nest_viewer.html"
+HTTP_HOST   = "127.0.0.1"
+HTTP_PORT   = 0  # 0 = auto-pick a free port
+# ========================================================================
+
+import os, math, re, sys, json, time, webbrowser, threading, traceback, datetime
+from typing import List, Tuple, Dict, Optional, Any
+
+Point = Tuple[float, float]
+Loop = List[Point]
+Seg = Tuple[Point, Point]
+from random import Random
+from urllib.parse import urlparse, parse_qs
+
+try:
+    import pyclipper
+except Exception:  # optional dependency for precise offsets
+    pyclipper = None
+
+# A precise polygon offsetter is always available: either pyclipper or a
+# built-in geometric fallback implemented below.
+PRECISION_OFFSETS_AVAILABLE = True
+
+# Fallback sample folder shipped with script
+_REPO_SAMPLE_FOLDER = os.path.join(os.path.dirname(__file__), "For waterjet cutting")
+if os.path.isdir(_REPO_SAMPLE_FOLDER):
+    FOLDER = _REPO_SAMPLE_FOLDER
+
+if not BITMAP_EVAL_WORKERS:
+    cpu_count = os.cpu_count() or 1
+    BITMAP_EVAL_WORKERS = max(1, cpu_count)
+
+IS_WINDOWS = (os.name == "nt")
+
+# Runtime toggles exposed in the HTML UI (key, label, global attr, description)
+_UI_TOGGLE_DEFS = [
+    ("allow_mirror", "Allow mirror / flip parts", "ALLOW_MIRROR", "Permit mirrored copies when searching poses."),
+    ("allow_rotate_90", "Allow automatic 90° rotations", "ALLOW_ROTATE_90", "Include a 90° rotation candidate."),
+    ("use_obb", "Use OBB seeding", "USE_OBB_CANDIDATE", "Seed placement with oriented bounding box pose."),
+    ("allow_holes", "Allow nesting inside holes", "ALLOW_NEST_IN_HOLES", "Permit parts to be placed within other part holes."),
+    ("fallback_bbox", "Fallback open profiles to bounding boxes", "FALLBACK_OPEN_AS_BBOX", "Treat open DXF profiles as rectangles."),
+    ("group_by_thickness", "Group by thickness labels", "GROUP_BY_THICKNESS", "Nest files grouped by detected thickness."),
+    ("split_sheets", "Split sheets into separate DXFs", "SPLIT_SHEETS", "Write one DXF per finished sheet."),
+    ("merge_lines", "Merge touching lines", "MERGE_LINES", "Combine collinear edges for shared cutting."),
+]
+
+
+_UI_FIELD_DEFS = [
+    {
+        "key": "folder",
+        "label": "DXF folder",
+        "attr": "FOLDER",
+        "type": "text",
+        "description": "Directory containing DXF files and optional quantity/label text files.",
+        "parser": lambda raw: os.path.abspath(os.path.expanduser(str(raw))),
+    },
+    {
+        "key": "sheet_w",
+        "label": "Sheet width",
+        "attr": "SHEET_W",
+        "type": "number",
+        "min": 0.01,
+        "step": 0.5,
+        "parser": lambda raw: max(0.01, float(raw)),
+    },
+    {
+        "key": "sheet_h",
+        "label": "Sheet height",
+        "attr": "SHEET_H",
+        "type": "number",
+        "min": 0.01,
+        "step": 0.5,
+        "parser": lambda raw: max(0.01, float(raw)),
+    },
+    {
+        "key": "sheet_margin",
+        "label": "Sheet margin",
+        "attr": "SHEET_MARGIN",
+        "type": "number",
+        "min": 0.0,
+        "step": 0.05,
+        "parser": lambda raw: max(0.0, float(raw)),
+    },
+    {
+        "key": "sheet_gap",
+        "label": "Gap between exported sheets",
+        "attr": "SHEET_GAP",
+        "type": "number",
+        "min": 0.0,
+        "step": 0.1,
+        "parser": lambda raw: max(0.0, float(raw)),
+    },
+    {
+        "key": "spacing",
+        "label": "Part spacing",
+        "attr": "SPACING",
+        "type": "number",
+        "min": 0.0,
+        "step": 0.01,
+        "parser": lambda raw: max(0.0, float(raw)),
+    },
+    {
+        "key": "safety_gap",
+        "label": "Safety halo",
+        "attr": "SAFETY_GAP",
+        "type": "number",
+        "min": 0.0,
+        "step": 0.001,
+        "parser": lambda raw: max(0.0, float(raw)),
+    },
+    {
+        "key": "spacing_abs_tol",
+        "label": "Spacing abs tol",
+        "attr": "SPACING_ABS_TOL",
+        "type": "number",
+        "min": 1e-9,
+        "step": 1e-5,
+        "parser": lambda raw: max(1e-9, float(raw)),
+    },
+    {
+        "key": "spacing_rel_tol",
+        "label": "Spacing rel tol",
+        "attr": "SPACING_REL_TOL",
+        "type": "number",
+        "min": 0.0,
+        "step": 0.001,
+        "parser": lambda raw: max(0.0, float(raw)),
+    },
+    {
+        "key": "join_tol",
+        "label": "Join tolerance",
+        "attr": "JOIN_TOL",
+        "type": "number",
+        "min": 0.0,
+        "step": 0.001,
+        "parser": lambda raw: max(0.0, float(raw)),
+    },
+    {
+        "key": "arc_chord_tol",
+        "label": "Arc chord tolerance",
+        "attr": "ARC_CHORD_TOL",
+        "type": "number",
+        "min": 0.0,
+        "step": 0.001,
+        "parser": lambda raw: max(0.0, float(raw)),
+    },
+    {
+        "key": "rect_align_mode",
+        "label": "Rectangular alignment",
+        "attr": "RECT_ALIGN_MODE",
+        "type": "select",
+        "options": [
+            {"value": "off", "label": "Off"},
+            {"value": "prefer", "label": "Prefer"},
+            {"value": "force", "label": "Force"},
+        ],
+        "parser": lambda raw: (str(raw).lower() if str(raw).lower() in {"off", "prefer", "force"} else RECT_ALIGN_MODE),
+    },
+    {
+        "key": "rect_align_tol",
+        "label": "Rectangular align tolerance",
+        "attr": "RECT_ALIGN_TOL",
+        "type": "number",
+        "min": 0.0,
+        "step": 1e-4,
+        "parser": lambda raw: max(0.0, float(raw)),
+    },
+    {
+        "key": "nest_mode",
+        "label": "Nesting mode",
+        "attr": "NEST_MODE",
+        "type": "select",
+        "options": [
+            {"value": "bitmap", "label": "Bitmap (fast, dense)"},
+            {"value": "shelf", "label": "Shelf (simple)"},
+        ],
+        "parser": lambda raw: (str(raw).lower() if str(raw).lower() in {"bitmap", "shelf"} else NEST_MODE),
+    },
+    {
+        "key": "pixels_per_unit",
+        "label": "Pixels per unit",
+        "attr": "PIXELS_PER_UNIT",
+        "type": "number",
+        "min": 1,
+        "step": 1,
+        "parser": lambda raw: max(1, int(float(raw))),
+    },
+    {
+        "key": "bitmap_workers",
+        "label": "Bitmap workers",
+        "attr": "BITMAP_EVAL_WORKERS",
+        "type": "number",
+        "min": 1,
+        "step": 1,
+        "allow_none": True,
+        "parser": lambda raw: max(1, int(float(raw))),
+    },
+    {
+        "key": "bitmap_device",
+        "label": "Bitmap device",
+        "attr": "BITMAP_DEVICE",
+        "type": "text",
+        "allow_none": True,
+        "description": "PyTorch device string (e.g. cuda, cuda:0, cpu). Leave blank for auto.",
+        "parser": lambda raw: (str(raw).strip() or None),
+    },
+    {
+        "key": "shuffle_tries",
+        "label": "Shuffle tries",
+        "attr": "SHUFFLE_TRIES",
+        "type": "number",
+        "min": 1,
+        "step": 1,
+        "parser": lambda raw: max(1, int(float(raw))),
+    },
+    {
+        "key": "shuffle_seed",
+        "label": "Shuffle seed",
+        "attr": "SHUFFLE_SEED",
+        "type": "number",
+        "allow_none": True,
+        "parser": lambda raw: int(float(raw)),
+    },
+    {
+        "key": "thickness_units",
+        "label": "Thickness label units",
+        "attr": "THICKNESS_LABEL_UNITS",
+        "type": "select",
+        "options": [
+            {"value": "auto", "label": "Auto"},
+            {"value": "in", "label": "Inches"},
+            {"value": "mm", "label": "Millimetres"},
+        ],
+        "parser": lambda raw: (str(raw).lower() if str(raw).lower() in {"auto", "in", "mm"} else THICKNESS_LABEL_UNITS),
+    },
+    {
+        "key": "rotation_step",
+        "label": "Rotation step (deg)",
+        "attr": "ROTATION_STEP_DEG",
+        "type": "number",
+        "min": 0.0,
+        "step": 1.0,
+        "parser": lambda raw: max(0.0, float(raw)),
+    },
+    {
+        "key": "safety_px",
+        "label": "Safety pixels",
+        "attr": "SAFETY_PX",
+        "type": "number",
+        "min": 0,
+        "step": 1,
+        "parser": lambda raw: max(0, int(float(raw))),
+    },
+    {
+        "key": "min_spacing_px",
+        "label": "Minimum spacing pixels",
+        "attr": "MIN_SPACING_PIXELS",
+        "type": "number",
+        "min": 1,
+        "step": 1,
+        "parser": lambda raw: max(1, int(float(raw))),
+    },
+    {
+        "key": "insunits",
+        "label": "DXF INSUNITS header",
+        "attr": "INSUNITS",
+        "type": "select",
+        "options": [
+            {"value": "in", "label": "Inches"},
+            {"value": "mm", "label": "Millimetres"},
+        ],
+        "parser": lambda raw: (1 if str(raw).lower() != "mm" else 4),
+        "to_ui": lambda val: "mm" if int(val)==4 else "in",
+    },
+]
+
+
+def _ui_toggle_snapshot():
+    snap = []
+    g = globals()
+    for key, label, attr, desc in _UI_TOGGLE_DEFS:
+        snap.append({
+            "key": key,
+            "label": label,
+            "value": bool(g.get(attr)),
+            "description": desc,
+        })
+    return snap
+
+
+def _ui_field_snapshot():
+    snap = []
+    g = globals()
+    for field in _UI_FIELD_DEFS:
+        attr = field["attr"]
+        raw_val = g.get(attr)
+        to_ui = field.get("to_ui")
+        try:
+            value = to_ui(raw_val) if to_ui else raw_val
+        except Exception:
+            value = raw_val
+        if value is None:
+            value = ""
+        entry = {
+            "key": field["key"],
+            "label": field.get("label", field["key"]),
+            "type": field.get("type", "text"),
+            "value": value,
+            "description": field.get("description"),
+        }
+        for extra in ("min", "max", "step", "placeholder"):
+            if extra in field:
+                entry[extra] = field[extra]
+        options = field.get("options")
+        if options:
+            entry["options"] = options
+        snap.append(entry)
+    return snap
+
+
+def _apply_toggle_config(cfg: Dict[str, Any]):
+    if not isinstance(cfg, dict):
+        return
+    g = globals()
+    for key, _label, attr, _desc in _UI_TOGGLE_DEFS:
+        if key in cfg:
+            g[attr] = bool(cfg[key])
+
+
+def _apply_field_config(cfg: Dict[str, Any]):
+    if not isinstance(cfg, dict):
+        return
+    g = globals()
+    for field in _UI_FIELD_DEFS:
+        key = field["key"]
+        if key not in cfg:
+            continue
+        raw = cfg[key]
+        if raw is None:
+            if field.get("allow_none"):
+                g[field["attr"]] = None
+            continue
+        if isinstance(raw, str) and raw.strip() == "":
+            if field.get("allow_none"):
+                g[field["attr"]] = None
+            continue
+        parser = field.get("parser")
+        try:
+            value = parser(raw) if parser else raw
+        except Exception:
+            continue
+        g[field["attr"]] = value
+
+
+# ---------- Tiny Win progress window (optional) ----------
+if IS_WINDOWS:
+    import ctypes
+    user32  = ctypes.windll.user32
+    gdi32   = ctypes.windll.gdi32
+    kernel32= ctypes.windll.kernel32
+
+    UINT = ctypes.c_uint; DWORD = ctypes.c_uint; INT = ctypes.c_int; LONG = ctypes.c_long
+    ULONG_PTR = ctypes.c_size_t; LONG_PTR  = ctypes.c_ssize_t
+    WPARAM = ULONG_PTR; LPARAM = LONG_PTR; LRESULT = LONG_PTR
+    HWND = ctypes.c_void_p; HINSTANCE = ctypes.c_void_p; HICON = ctypes.c_void_p
+    HCURSOR = ctypes.c_void_p; HBRUSH = ctypes.c_void_p; HMENU = ctypes.c_void_p
+    LPCWSTR = ctypes.c_wchar_p
+
+    WS_OVERLAPPEDWINDOW = 0x00CF0000; WS_VISIBLE = 0x10000000
+    WS_CHILD = 0x40000000; WS_EX_TOPMOST = 0x00000008
+    SW_SHOWNORMAL = 1; WM_DESTROY = 0x0002; PM_REMOVE = 0x0001
+    SS_LEFT = 0x00000000; SS_NOPREFIX = 0x00000080; WHITE_BRUSH = 0
+
+    class POINT(ctypes.Structure): _fields_=[("x", LONG), ("y", LONG)]
+    WNDPROC = ctypes.WINFUNCTYPE(LRESULT, HWND, UINT, WPARAM, LPARAM)
+    class WNDCLASS(ctypes.Structure):
+        _fields_=[("style", UINT),("lpfnWndProc", WNDPROC),("cbClsExtra", INT),("cbWndExtra", INT),
+                  ("hInstance", HINSTANCE),("hIcon", HICON),("hCursor", HCURSOR),
+                  ("hbrBackground", HBRUSH),("lpszMenuName", LPCWSTR),("lpszClassName", LPCWSTR)]
+    class MSG(ctypes.Structure):
+        _fields_=[("hwnd", HWND),("message", UINT),("wParam", WPARAM),("lParam", LPARAM),
+                  ("time", DWORD),("pt", POINT)]
+
+    user32.DefWindowProcW.argtypes=[HWND, UINT, WPARAM, LPARAM]
+    user32.DefWindowProcW.restype=LRESULT
+    user32.RegisterClassW.argtypes=[ctypes.POINTER(WNDCLASS)]
+    user32.CreateWindowExW.argtypes=[DWORD, LPCWSTR, LPCWSTR, DWORD, INT, INT, INT, INT, HWND, HMENU, HINSTANCE, ctypes.c_void_p]
+    user32.CreateWindowExW.restype=HWND
+    gdi32.GetStockObject.argtypes=[INT]; gdi32.GetStockObject.restype=HBRUSH
+    DefWindowProcW = user32.DefWindowProcW
+
+    class WinProgress:
+        def __init__(self, title="Nesting DXF…", width=520, height=220):
+            self.enabled=True; self.title=title; self.width=width; self.height=height
+            self.hInstance = kernel32.GetModuleHandleW(None)
+            self.hwnd = HWND(); self.hStatic = HWND(); self._wndproc=None
+        def create(self):
+            try:
+                @WNDPROC
+                def wndproc(hwnd, msg, wParam, lParam):
+                    if msg==WM_DESTROY:
+                        user32.PostQuitMessage(0); return LRESULT(0)
+                    try: return DefWindowProcW(hwnd, msg, wParam, lParam)
+                    except: return LRESULT(0)
+                self._wndproc = wndproc
+                cls = WNDCLASS(); cls.lpfnWndProc = self._wndproc; cls.hInstance=self.hInstance
+                cls.hbrBackground = gdi32.GetStockObject(WHITE_BRUSH); cls.lpszClassName="PyNestProgress"
+                try: user32.RegisterClassW(ctypes.byref(cls))
+                except: pass
+                sw=user32.GetSystemMetrics(0); sh=user32.GetSystemMetrics(1)
+                x=max(0,(sw-self.width)//2); y=max(0,(sh-self.height)//2)
+                self.hwnd=user32.CreateWindowExW(0,"PyNestProgress",self.title,
+                    WS_OVERLAPPEDWINDOW|WS_VISIBLE,x,y,self.width,self.height,None,None,self.hInstance,None)
+                self.hStatic=user32.CreateWindowExW(0,"STATIC","Loading…",WS_CHILD|WS_VISIBLE|SS_LEFT|SS_NOPREFIX,
+                    12,12,self.width-24,self.height-24,self.hwnd,None,self.hInstance,None)
+                user32.ShowWindow(self.hwnd, SW_SHOWNORMAL); self.pump()
+            except: self.enabled=False
+        def pump(self):
+            if not self.enabled: return
+            msg = MSG()
+            while user32.PeekMessageW(ctypes.byref(msg), None, 0, 0, PM_REMOVE):
+                user32.TranslateMessage(ctypes.byref(msg)); user32.DispatchMessageW(ctypes.byref(msg))
+        def update(self, text: str):
+            if not self.enabled: return
+            try: user32.SetWindowTextW(self.hStatic, text); self.pump()
+            except: pass
+        def close(self):
+            if not self.enabled: return
+            try: user32.DestroyWindow(self.hwnd); self.hwnd=HWND()
+            except: pass
+else:
+    class WinProgress:
+        def __init__(self,*_,**__): self.enabled=False
+        def create(self): pass
+        def update(self,_): pass
+        def pump(self): pass
+        def close(self): pass
+
+# --------- logger ---------
+_report_lines: List[str] = []
+def log(line: str):
+    print(line)
+    _report_lines.append(line)
+
+def _warn_precise_offsets_fallback():
+    global _PRECISION_WARNING_EMITTED
+    if not PRECISION_OFFSETS_AVAILABLE and not _PRECISION_WARNING_EMITTED:
+        log("[WARN] pyclipper not available — spacing accuracy falls back to pixel dilation.")
+        _PRECISION_WARNING_EMITTED = True
+
+# ---------- Torch (optional) ----------
+try:
+    import torch
+    import torch.nn.functional as F
+except Exception:
+    torch = None; F = None
+
+class TorchMaskOps:
+    def __init__(self, device: Optional[str] = None):
+        if not torch: raise RuntimeError("PyTorch not available")
+        if device is None: device = "cuda" if torch.cuda.is_available() else "cpu"
+        self.device = torch.device(device)
+    def zeros(self, H: int, W: int): return torch.zeros((H,W), dtype=torch.uint8, device=self.device)
+    def mask_to_tensor(self, mask_01):
+        H=len(mask_01); W=len(mask_01[0]) if H else 0
+        t=torch.empty((H,W), dtype=torch.uint8, device=self.device)
+        for y in range(H):
+            row = mask_01[y]
+            if isinstance(row,(bytearray,bytes)): row=list(row)
+            t[y,:W]=torch.tensor(row, dtype=torch.uint8, device=self.device)
+        return t
+    def _disk_kernel(self, r:int):
+        if r<=0: return torch.ones((1,1,1,1), dtype=torch.uint8, device=self.device)
+        xs,ys=torch.meshgrid(torch.arange(-r,r+1,device=self.device), torch.arange(-r,r+1,device=self.device), indexing='ij')
+        k=((xs*xs+ys*ys)<=(r*r)).to(torch.uint8)
+        return k.view(1,1,k.shape[0],k.shape[1])
+    def find_first_fit(self, occ_safe, test_mask_tensor):
+        H,W=occ_safe.shape; ph,pw=test_mask_tensor.shape
+        if H<ph or W<pw: return None
+        x=occ_safe.unsqueeze(0).unsqueeze(0).to(torch.float32)
+        k=test_mask_tensor.flip(0,1).unsqueeze(0).unsqueeze(0).to(torch.float32)
+        heat=F.conv2d(x,k,stride=1); ok=(heat==0)
+        if not torch.any(ok): return None
+        yy,xx=torch.where(ok[0,0]); y=int(yy.min().item()); x=int(xx[yy==y].min().item()); return (x,y)
+    def or_mask(self, occ, raw_mask, ox:int, oy:int):
+        ph,pw=raw_mask.shape; occ[oy:oy+ph,ox:ox+pw]|=raw_mask
+    def or_dilated(self, occ, raw_or_shell, ox:int, oy:int, r:int):
+        ph,pw=raw_or_shell.shape
+        tile=torch.zeros_like(occ); tile[oy:oy+ph, ox:ox+pw]=raw_or_shell
+        if r>0:
+            k=self._disk_kernel(r).to(torch.float32)
+            y=(F.conv2d(tile.unsqueeze(0).unsqueeze(0).to(torch.float32),k,padding=r)>0).to(torch.uint8)
+            tile=y[0,0]
+        occ|=tile
+    def count_true(self, occ)->int: return int(occ.sum().item())
+
+# ---------- NumPy (optional) ----------
+try:
+    import numpy as np
+except Exception:
+    np = None
+
+class NumpyMaskOps:
+    """CPU acceleration using NumPy (no GPU required)."""
+    def __init__(self):
+        if np is None:
+            raise RuntimeError("NumPy not available")
+        self.device = "numpy"
+
+    def zeros(self, H: int, W: int):
+        return np.zeros((H, W), dtype=np.uint8)
+
+    def mask_to_tensor(self, mask_01):
+        H = len(mask_01); W = len(mask_01[0]) if H else 0
+        arr = np.zeros((H, W), dtype=np.uint8)
+        for y in range(H):
+            row = mask_01[y]
+            if isinstance(row, (bytes, bytearray)):
+                arr[y, :W] = np.frombuffer(row, dtype=np.uint8, count=W)
+            else:
+                arr[y, :W] = np.asarray(row, dtype=np.uint8)
+        return arr
+
+    def find_first_fit(self, occ, test_mask):
+        """Find first (x,y) where (occ AND test)==0 using FFT correlation."""
+        H, W = occ.shape
+        ph, pw = test_mask.shape
+        if H < ph or W < pw:
+            return None
+
+        shape = (H + ph - 1, W + pw - 1)
+        f1 = np.fft.rfftn(occ.astype(np.float32), shape)
+        f2 = np.fft.rfftn(np.flipud(np.fliplr(test_mask.astype(np.float32))), shape)
+        heat_full = np.fft.irfftn(f1 * f2, shape)
+        valid = heat_full[ph - 1:H, pw - 1:W]
+        ok = valid <= 0.5
+        if not np.any(ok):
+            return None
+        yy, xx = np.where(ok)
+        y = int(yy.min())
+        x = int(xx[yy == y].min())
+        return (x, y)
+
+    def or_mask(self, occ, raw_mask, ox: int, oy: int):
+        ph, pw = raw_mask.shape
+        occ[oy:oy + ph, ox:ox + pw] |= raw_mask
+
+    def or_dilated(self, occ, raw_or_shell, ox: int, oy: int, r: int):
+        ph, pw = raw_or_shell.shape
+        tile = np.zeros_like(occ, dtype=np.uint8)
+        tile[oy:oy + ph, ox:ox + pw] = raw_or_shell
+        if r <= 0:
+            occ |= tile
+            return
+        H, W = occ.shape
+        for dy in range(-r, r + 1):
+            for dx in range(-r, r + 1):
+                if dx*dx + dy*dy > r*r:
+                    continue
+                y0 = max(0, dy); y1 = min(H, H + dy)
+                x0 = max(0, dx); x1 = min(W, W + dx)
+                if y1 <= y0 or x1 <= x0:
+                    continue
+                occ[y0:y1, x0:x1] |= tile[y0 - dy:y1 - dy, x0 - dx:x1 - dx]
+
+    def count_true(self, occ) -> int:
+        return int(occ.sum())
+
+def build_mask_ops(device_pref: Optional[str]):
+    # Prefer PyTorch (CUDA or CPU). Else fallback to NumPy. Else None.
+    if torch is not None:
+        try:
+            dev = device_pref.strip() if (device_pref and isinstance(device_pref, str)) else None
+            if dev is None:
+                dev = "cuda" if torch.cuda.is_available() else "cpu"
+            _ = torch.zeros(1, device=torch.device(dev))
+            return TorchMaskOps(dev)
+        except Exception:
+            pass
+    if np is not None:
+        try:
+            return NumpyMaskOps()
+        except Exception:
+            pass
+    return None
+
+# ---------- thickness + qty ----------
+def _read_text(p):
+    with open(p,'r',encoding='utf-8',errors='ignore') as f:
+        return f.read().splitlines()
+
+def _normalize_thickness_label(value: float, unit: str) -> str:
+    s = f"{value:.4f}".rstrip('0').rstrip('.')
+    return f"{s}{'in' if unit=='in' else 'mm'}"
+
+def _parse_thickness_from_token(token: str, default_unit: str) -> Optional[Tuple[float,str]]:
+    t = token.strip().lower()
+    m = re.match(r'^([0-9]*\.?[0-9]+)\s*(?:("|in(?:ch(?:es)?)?|mm|millimet(?:er|re)s?))$', t)
+    if m:
+        val=float(m.group(1)); raw_u=m.group(2); unit='in' if (raw_u=='"' or (raw_u and 'in' in raw_u)) else 'mm'
+        return val, unit
+    m = re.match(r'^([0-9]*\.?[0-9]+)$', t)
+    if m: return float(m.group(1)), default_unit
+    return None
+
+def _parse_thickness_from_basename(basename: str, default_unit: str) -> Optional[Tuple[float,str]]:
+    token = basename.split('-', 1)[0]
+    return _parse_thickness_from_token(token, default_unit)
+
+def _convert_thickness_for_label(value: float, unit: str, label_units: str) -> Tuple[float, str]:
+    unit = unit.lower()
+    if label_units == "auto": return value, unit
+    if label_units == "in":   return ((value/25.4) if unit=="mm" else value, "in")
+    if label_units == "mm":   return ((value*25.4) if unit in ("in", '"') else value, "mm")
+    return value, unit
+
+def read_qty_for_dxf(folder: str, dxf_filename: str) -> int:
+    base, _ = os.path.splitext(dxf_filename)
+    for ext in ('.txt', '.TXT'):
+        p = os.path.join(folder, base + ext)
+        if os.path.isfile(p):
+            try:
+                lines=[ln.strip() for ln in open(p,'r',encoding='utf-8',errors='ignore') if ln.strip()]
+                if not lines: return 1
+                start = 1 if ('quantity' in lines[0].lower()) else 0
+                total=0
+                for ln in lines[start:]:
+                    cells=[c.strip() for c in ln.split(',')]
+                    token=cells[-1] if cells else ln
+                    q=None
+                    try: q=int(float(token))
+                    except:
+                        digs=''; 
+                        for ch in ln:
+                            if ch.isdigit(): digs+=ch
+                            elif digs: break
+                        if digs: q=int(digs)
+                    if q and q>0: total+=q
+                return total if total>0 else 1
+            except: return 1
+    return 1
+
+def read_thickness_label(folder: str, dxf_filename: str, label_units: str) -> str:
+    default_unit = 'in' if INSUNITS == 1 else 'mm'
+    base, _ = os.path.splitext(dxf_filename)
+    parsed = _parse_thickness_from_basename(os.path.basename(base), default_unit)
+    if parsed:
+        v,u = parsed
+        vv, uu = _convert_thickness_for_label(v,u,label_units)
+        return _normalize_thickness_label(vv, uu)
+    return "unknown"
+
+# ---------- DXF parse/join ----------
+def _arc_points(cx,cy,r,a0_deg,a1_deg,chord_tol):
+    a0=math.radians(a0_deg); a1=math.radians(a1_deg)
+    while a1<a0: a1+=2*math.pi
+    sweep=a1-a0
+    if r<=0: return [(cx,cy)]
+    dtheta=2*math.asin(max(0.0,min(1.0,chord_tol/(2*r)))) if chord_tol>0 else (math.pi/36)
+    steps=max(2,int(math.ceil(sweep/max(dtheta,1e-6))))
+    return [(cx+r*math.cos(a0+sweep*k/steps), cy+r*math.sin(a0+sweep*k/steps)) for k in range(steps+1)]
+
+def _ellipse_points(cx, cy, mx, my, ratio, t0, t1, chord_tol):
+    maj_len = math.hypot(mx, my)
+    if maj_len <= 0: return [(cx,cy)]
+    vx, vy = (-my/maj_len), (mx/maj_len)
+    a_vecx, a_vecy = mx, my
+    b_len = maj_len * max(0.0, ratio)
+    b_vecx, b_vecy = vx * b_len, vy * b_len
+    while t1 < t0: t1 += 2*math.pi
+    sweep = t1 - t0
+    steps = max(24, int(abs(sweep) / max(1e-6, 2*math.asin(min(1.0, chord_tol / max(1e-6, maj_len))))))
+    pts=[]
+    for k in range(steps+1):
+        t = t0 + sweep * (k/steps)
+        x = cx + a_vecx*math.cos(t) + b_vecx*math.sin(t)
+        y = cy + a_vecy*math.cos(t) + b_vecy*math.sin(t)
+        pts.append((x,y))
+    return pts
+
+def parse_entities(path: str):
+    lines=_read_text(path)
+    loops=[]; segs=[]
+    in_entities=False
+    in_lw=False; lw_pts=[]; lw_closed=False
+    in_poly=False; poly_pts=[]; poly_closed=False
+    in_spline=False; spline_fit=[]
+    i=0; n=len(lines)
+    def get(i): return lines[i].strip(), lines[i+1].strip()
+    while i+1<n:
+        code,val=get(i); i+=2
+        if code=='0' and val=='SECTION':
+            if i+1<n:
+                c2,v2=get(i)
+                if c2=='2' and v2=='ENTITIES': in_entities=True
+            continue
+        if code=='0' and val=='ENDSEC': in_entities=False; continue
+        if not in_entities: continue
+        if code=='0':
+            # flush any open accumulators
+            if in_lw:
+                if lw_pts:
+                    if lw_closed and lw_pts[0]!=lw_pts[-1]: lw_pts.append(lw_pts[0])
+                    if len(lw_pts)>=4: loops.append(lw_pts)
+                in_lw=False; lw_pts=[]; lw_closed=False
+            if in_poly:
+                if poly_pts:
+                    if poly_closed and poly_pts[0]!=poly_pts[-1]: poly_pts.append(poly_pts[0])
+                    if len(poly_pts)>=4: loops.append(poly_pts)
+                in_poly=False; poly_pts=[]; poly_closed=False
+            if in_spline:
+                if len(spline_fit)>=3:
+                    pts = list(spline_fit)
+                    if pts[0]!=pts[-1]: pts.append(pts[0])
+                    if len(pts)>=4: loops.append(pts)
+                in_spline=False; spline_fit=[]
+            if val=='LWPOLYLINE': in_lw=True; continue
+            if val=='POLYLINE':   in_poly=True; continue
+            if val=='SPLINE':     in_spline=True; spline_fit=[]; continue
+            if val=='LINE':
+                x1=y1=x2=y2=None
+                while i+1<n:
+                    c3,v3=get(i); i+=2
+                    if c3=='0': i-=2; break
+                    if c3=='10': x1=float(v3)
+                    elif c3=='20': y1=float(v3)
+                    elif c3=='11': x2=float(v3)
+                    elif c3=='21': y2=float(v3)
+                if None not in (x1,y1,x2,y2): segs.append(((x1,y1),(x2,y2)))
+                continue
+            if val in ('ARC','CIRCLE'):
+                cx=cy=r=None; a0=0.0 if val=='CIRCLE' else None; a1=360.0 if val=='CIRCLE' else None
+                while i+1<n:
+                    c3,v3=get(i); i+=2
+                    if c3=='0': i-=2; break
+                    if   c3=='10': cx=float(v3)
+                    elif c3=='20': cy=float(v3)
+                    elif c3=='40': r =float(v3)
+                    elif c3=='50': a0=float(v3)
+                    elif c3=='51': a1=float(v3)
+                if None not in (cx,cy,r,a0,a1):
+                    pts=_arc_points(cx,cy,r,a0,a1,ARC_CHORD_TOL)
+                    for k in range(len(pts)-1):
+                        segs.append((pts[k],pts[k+1]))
+                continue
+            if val=='ELLIPSE':
+                cx=cy=mx=my=ratio=None; t0=0.0; t1=2*math.pi
+                while i+1<n:
+                    c3,v3=get(i); i+=2
+                    if c3=='0': i-=2; break
+                    if c3=='10': cx=float(v3)
+                    elif c3=='20': cy=float(v3)
+                    elif c3=='11': mx=float(v3)
+                    elif c3=='21': my=float(v3)
+                    elif c3=='40': ratio=float(v3)
+                    elif c3=='41': t0=float(v3)
+                    elif c3=='42': t1=float(v3)
+                if None not in (cx,cy,mx,my,ratio):
+                    pts=_ellipse_points(cx,cy,mx,my,ratio,t0,t1,ARC_CHORD_TOL)
+                    for k in range(len(pts)-1):
+                        segs.append((pts[k], pts[k+1]))
+                continue
+            continue
+        if in_lw:
+            if code=='10':
+                x=float(val)
+                if i+1<n:
+                    c2,v2=get(i); i+=2
+                    if c2=='20': lw_pts.append((x:=float(x), y:=float(v2)) if False else (x,float(v2)))  # keep simple
+                    else: i-=2
+            elif code=='70':
+                try: flags=int(val)
+                except: flags=0
+                lw_closed=bool(flags&1)
+        elif in_poly:
+            if code=='70':
+                try: flags=int(val)
+                except: flags=0
+                poly_closed=bool(flags&1)
+            elif code=='10':
+                x=float(val)
+                if i+1<n:
+                    c2,v2=get(i); i+=2
+                    if c2=='20': poly_pts.append((x,float(v2)))
+                    else: i-=2
+        elif in_spline:
+            if code=='11':
+                x=float(val)
+                if i+1<n:
+                    c2,v2=get(i); i+=2
+                    if c2=='21': spline_fit.append((x,float(v2)))
+                    else: i-=2
+    if in_lw and lw_pts:
+        if lw_closed and lw_pts[0]!=lw_pts[-1]: lw_pts.append(lw_pts[0])
+        if len(lw_pts)>=4: loops.append(lw_pts)
+    if in_poly and poly_pts:
+        if poly_closed and poly_pts[0]!=poly_pts[-1]: poly_pts.append(poly_pts[0])
+        if len(poly_pts)>=4: loops.append(poly_pts)
+    if in_spline and len(spline_fit)>=3:
+        pts=list(spline_fit)
+        if pts[0]!=pts[-1]: pts.append(pts[0])
+        if len(pts)>=4: loops.append(pts)
+    return loops, segs
+
+def join_segments_to_loops(segs: List[Seg], tol=JOIN_TOL) -> List[Loop]:
+    if not segs: return []
+    def key(pt): return (round(pt[0]/tol), round(pt[1]/tol))
+    adj: Dict[tuple,List[tuple]]={}; used=[False]*len(segs)
+    for idx,(a,b) in enumerate(segs):
+        ka,kb=key(a),key(b)
+        adj.setdefault(ka,[]).append((a,b,idx))
+        adj.setdefault(kb,[]).append((b,a,idx))
+    loops=[]
+    for idx,(a0,b0) in enumerate(segs):
+        if used[idx]: continue
+        chain=[a0,b0]; used[idx]=True
+        end=b0; kend=key(end)
+        while True:
+            nxt=None
+            for a,b,j in adj.get(kend,[]):
+                if used[j]: continue
+                if abs(a[0]-end[0])<=tol and abs(a[1]-end[1])<=tol: nxt=(b,j); break
+            if not nxt: break
+            chain.append(nxt[0]); used[nxt[1]]=True; end=nxt[0]; kend=key(end)
+        start=a0; kstart=key(start)
+        while True:
+            prv=None
+            for a,b,j in adj.get(kstart,[]):
+                if used[j]: continue
+                if abs(b[0]-start[0])<=tol and abs(b[1]-start[1])<=tol: prv=(a,j); break
+            if not prv: break
+            chain.insert(0,prv[0]); used[prv[1]]=True; start=prv[0]; kstart=key(start)
+        if len(chain)>=4 and abs(chain[0][0]-chain[-1][0])<=tol and abs(chain[0][1]-chain[-1][1])<=tol:
+            if chain[0]!=chain[-1]: chain.append(chain[0])
+            loops.append(chain)
+    return loops
+
+# ---------- geometry helpers ----------
+def polygon_area(loop: Loop) -> float:
+    s=0.0
+    for i in range(len(loop)-1):
+        x1,y1=loop[i]; x2,y2=loop[i+1]
+        s += x1*y2 - x2*y1
+    return 0.5*s
+
+def bbox_of_points(pts: List[Tuple[float,float]]):
+    xs=[p[0] for p in pts]; ys=[p[1] for p in pts]
+    return min(xs),min(ys),max(xs),max(ys)
+
+def bbox_of_loops(loops: List[Loop]):
+    pts=[p for lp in loops for p in lp]
+    return bbox_of_points(pts) if pts else (0,0,0,0)
+
+def translate_loop(loop: Loop, dx: float, dy: float) -> Loop:
+    return [(x+dx,y+dy) for x,y in loop]
+
+def mirror_loop(loop: Loop) -> Loop:
+    mirrored = [(-x, y) for x, y in loop]
+    minx = min((x for x, _ in mirrored), default=0.0)
+    miny = min((y for _, y in mirrored), default=0.0)
+    return [(x - minx, y - miny) for x, y in mirrored]
+
+def rotate_loop(loop: Loop, theta: float) -> Loop:
+    c,s=math.cos(theta), math.sin(theta)
+    rot=[(x*c - y*s, x*s + y*c) for x,y in loop]
+    minx=min(x for x,_ in rot); miny=min(y for _,y in rot)
+    return [(x-minx,y-miny) for x,y in rot]
+
+def _ensure_closed(loop: Loop) -> Loop:
+    if not loop:
+        return []
+    if loop[0] != loop[-1]:
+        return list(loop) + [loop[0]]
+    return list(loop)
+
+def _ensure_orientation(loop: Loop, ccw: bool) -> Loop:
+    if len(loop) < 3:
+        return list(loop)
+    area = polygon_area(_ensure_closed(loop))
+    if ccw and area < 0:
+        return list(reversed(loop))
+    if not ccw and area > 0:
+        return list(reversed(loop))
+    return list(loop)
+
+def _edge_unit_normal(a: Point, b: Point, orient_sign: float) -> Point:
+    dx = b[0] - a[0]
+    dy = b[1] - a[1]
+    length = math.hypot(dx, dy)
+    if length <= 1e-12:
+        return (0.0, 0.0)
+    if orient_sign >= 0:
+        return (dy / length, -dx / length)
+    return (-dy / length, dx / length)
+
+def _line_intersection(p1: Point, p2: Point, p3: Point, p4: Point) -> Optional[Point]:
+    x1, y1 = p1
+    x2, y2 = p2
+    x3, y3 = p3
+    x4, y4 = p4
+    den = (x1 - x2) * (y3 - y4) - (y1 - y2) * (x3 - x4)
+    if abs(den) <= 1e-12:
+        return None
+    det1 = x1 * y2 - y1 * x2
+    det2 = x3 * y4 - y3 * x4
+    num_x = det1 * (x3 - x4) - (x1 - x2) * det2
+    num_y = det1 * (y3 - y4) - (y1 - y2) * det2
+    return (num_x / den, num_y / den)
+
+def _simple_offset_loop(loop: Loop, delta: float) -> Optional[Loop]:
+    closed = _ensure_closed(loop)
+    if len(closed) < 4 or abs(delta) <= 1e-12:
+        return list(closed)
+    orient_sign = 1.0 if polygon_area(closed) >= 0 else -1.0
+    n = len(closed) - 1
+    out_pts: List[Point] = []
+    for i in range(n):
+        prev_pt = closed[(i - 1) % n]
+        curr_pt = closed[i]
+        next_pt = closed[(i + 1) % n]
+        n1 = _edge_unit_normal(prev_pt, curr_pt, orient_sign)
+        n2 = _edge_unit_normal(curr_pt, next_pt, orient_sign)
+        if n1 == (0.0, 0.0) and n2 == (0.0, 0.0):
+            out_pts.append((curr_pt[0], curr_pt[1]))
+            continue
+        p1a = (prev_pt[0] + n1[0] * delta, prev_pt[1] + n1[1] * delta)
+        p1b = (curr_pt[0] + n1[0] * delta, curr_pt[1] + n1[1] * delta)
+        p2a = (curr_pt[0] + n2[0] * delta, curr_pt[1] + n2[1] * delta)
+        p2b = (next_pt[0] + n2[0] * delta, next_pt[1] + n2[1] * delta)
+        intersect = _line_intersection(p1a, p1b, p2a, p2b)
+        if intersect is None:
+            cx = curr_pt[0] + (n1[0] + n2[0]) * delta
+            cy = curr_pt[1] + (n1[1] + n2[1]) * delta
+            intersect = (cx, cy)
+        out_pts.append(intersect)
+    if not out_pts:
+        return None
+    # Remove near-duplicate consecutive points to keep loops tidy.
+    cleaned: List[Point] = []
+    for pt in out_pts:
+        if not cleaned or math.hypot(pt[0] - cleaned[-1][0], pt[1] - cleaned[-1][1]) > 1e-9:
+            cleaned.append(pt)
+    if len(cleaned) < 3:
+        return None
+    if math.hypot(cleaned[0][0] - cleaned[-1][0], cleaned[0][1] - cleaned[-1][1]) <= 1e-9:
+        cleaned[-1] = cleaned[0]
+    else:
+        cleaned.append(cleaned[0])
+    return cleaned
+
+def _offset_loops_precise(loops: List[Loop], delta: float) -> Optional[List[Loop]]:
+    if delta == 0 or not loops:
+        return [list(lp) for lp in loops]
+
+    # Prefer pyclipper when available, but fall back to a built-in geometric
+    # offset that keeps the code self-contained.
+    if pyclipper is not None:
+        try:
+            co = pyclipper.PyclipperOffset(miterLimit=CLIPPER_MITER,
+                                           arcTolerance=CLIPPER_ARC_TOL * CLIPPER_SCALE)
+            added = False
+            for idx, lp in enumerate(loops):
+                if len(lp) < 3:
+                    continue
+                want_ccw = (idx == 0)
+                oriented = _ensure_orientation(lp, want_ccw)
+                closed = _ensure_closed(oriented)
+                path = [(int(round(x * CLIPPER_SCALE)), int(round(y * CLIPPER_SCALE)))
+                        for x, y in closed]
+                if len(path) < 3:
+                    continue
+                co.AddPath(path, pyclipper.JT_ROUND, pyclipper.ET_CLOSEDPOLYGON)
+                added = True
+            if added:
+                result = co.Execute(delta * CLIPPER_SCALE)
+                if result:
+                    loops_out = []
+                    for path in result:
+                        pts = [(x / CLIPPER_SCALE, y / CLIPPER_SCALE) for x, y in path]
+                        pts = _ensure_closed(pts)
+                        loops_out.append(pts)
+                    loops_out.sort(key=lambda lp: abs(polygon_area(lp)), reverse=True)
+                    if loops_out:
+                        loops_out[0] = _ensure_orientation(loops_out[0], True)
+                        for i in range(1, len(loops_out)):
+                            loops_out[i] = _ensure_orientation(loops_out[i], False)
+                    return loops_out
+            # If pyclipper had nothing to do, fall back to the simple variant.
+        except Exception:
+            pass
+
+    loops_out: List[Loop] = []
+    for idx, lp in enumerate(loops):
+        if len(lp) < 3:
+            continue
+        want_ccw = (idx == 0)
+        oriented = _ensure_orientation(lp, want_ccw)
+        simple = _simple_offset_loop(oriented, delta)
+        if not simple or len(simple) < 4:
+            continue
+        loops_out.append(simple)
+    if not loops_out:
+        # Signal caller to fall back to raster dilation when offsetting fails.
+        return None
+    loops_out.sort(key=lambda lp: abs(polygon_area(lp)), reverse=True)
+    loops_out[0] = _ensure_orientation(loops_out[0], True)
+    for i in range(1, len(loops_out)):
+        loops_out[i] = _ensure_orientation(loops_out[i], False)
+    return loops_out
+
+def convex_hull(points: List[Tuple[float,float]]) -> List[Tuple[float,float]]:
+    pts=sorted(set(points))
+    if len(pts)<=1: return pts
+    def cross(o,a,b): return (a[0]-o[0])*(b[1]-o[1])-(a[1]-o[1])*(b[0]-o[0])
+    lower=[]; upper=[]
+    for p in pts:
+        while len(lower)>=2 and cross(lower[-2],lower[-1],p)<=0: lower.pop()
+        lower.append(p)
+    for p in reversed(pts):
+        while len(upper)>=2 and cross(upper[-2],upper[-1],p)<=0: upper.pop()
+        upper.append(p)
+    return lower[:-1]+upper[:-1]
+
+def min_area_rect(points: List[Tuple[float,float]]):
+    hull=convex_hull(points)
+    if len(hull)<=1: return 0.0,0.0,0.0
+    best=(float('inf'),0.0,0.0,0.0)
+    for i in range(len(hull)):
+        x1,y1=hull[i]; x2,y2=hull[(i+1)%len(hull)]
+        theta=math.atan2(y2-y1, x2-x1)
+        ct,st=math.cos(-theta), math.sin(-theta)
+        xs=[px*ct - py*st for px,py in hull]
+        ys=[px*st + py*ct for px,py in hull]
+        w=max(xs)-min(xs); h=max(ys)-min(ys); area=w*h
+        if area<best[0]: best=(area,w,h,theta)
+    _,w,h,theta=best
+    return w,h,theta
+
+def is_rect_like_by_area(outer_loop, obb_w, obb_h, tol_frac=RECT_ALIGN_TOL) -> bool:
+    rect_area = obb_w * obb_h
+    if rect_area <= 0: return False
+    poly_area = abs(polygon_area(outer_loop))
+    return abs(poly_area - rect_area) <= tol_frac * rect_area
+
+def split_outer_and_holes(loops: List[Loop]):
+    if not loops: return None,[]
+    idx=max(range(len(loops)), key=lambda i: abs(polygon_area(loops[i])))
+    return loops[idx], [loops[i] for i in range(len(loops)) if i!=idx]
+
+# ---------- Part ----------
+class Part:
+    _uid_counter = 0
+    def __init__(self, name: str, loops: List[Loop], fallback_bbox: Optional[Tuple[float,float,float,float]]):
+        if loops:
+            minx,miny,maxx,maxy=bbox_of_loops(loops)
+            loops0=[translate_loop(lp,-minx,-miny) for lp in loops]
+        elif fallback_bbox is not None:
+            minx,miny,maxx,maxy=fallback_bbox
+            loops0=[[ (0,0),(maxx-minx,0),(maxx-minx,maxy-miny),(0,maxy-miny),(0,0) ]]
+        else:
+            loops0=[]
+        self.name=name
+        if not loops0:
+            self.outer=None; self.holes=[]; self.w=self.h=0.0; self.obb_w=self.obb_h=self.obb_theta=0.0; return
+        self.outer,self.holes = split_outer_and_holes(loops0)
+        minx,miny,maxx,maxy=bbox_of_loops([self.outer])
+        self.w=maxx-minx; self.h=maxy-miny
+        self.obb_w,self.obb_h,self.obb_theta = min_area_rect(self.outer)
+        self._cand_cache: Dict[Tuple[int,float,bool], Dict[str,Any]] = {}
+        self.uid = Part._uid_counter; Part._uid_counter += 1
+
+    def _axis_align_angles(self):
+        a = (-self.obb_theta) % math.pi
+        return [a, (a + math.pi/2) % math.pi]
+    def is_rect_like(self) -> bool:
+        return self.outer is not None and is_rect_like_by_area(self.outer, self.obb_w, self.obb_h)
+
+    def candidate_angles(self):
+        base = []
+        if ROTATION_STEP_DEG and ROTATION_STEP_DEG > 0:
+            step = math.radians(ROTATION_STEP_DEG)
+            k = max(1, int(round(math.pi / step)))
+            base = [(i*step) % math.pi for i in range(k)]
+        else:
+            base = [0.0]
+            if ALLOW_ROTATE_90: base.append(math.pi/2)
+            if USE_OBB_CANDIDATE and self.obb_w>0 and self.obb_h>0:
+                a = self.obb_theta % math.pi
+                base += [a, (a + math.pi/2) % math.pi]
+        if RECT_ALIGN_MODE in ("prefer","force") and self.is_rect_like():
+            axis = self._axis_align_angles()
+            base = (axis if RECT_ALIGN_MODE=="force" else (axis + base))
+        out=[]
+        for a in base:
+            if all(abs((a-b)%(math.pi))>math.radians(1) for b in out):
+                out.append(a%(math.pi))
+        return out
+
+    def candidate_poses(self):
+        angles = self.candidate_angles()
+        mirrors = [False, True] if ALLOW_MIRROR else [False]
+        seen=set(); poses=[]
+        for mirror in mirrors:
+            for ang in angles:
+                key=(mirror, round((ang%(2*math.pi)),10))
+                if key in seen: continue
+                seen.add(key); poses.append((ang, mirror))
+        return poses
+
+    def oriented(self, theta: float, mirror: bool = False):
+        if self.outer is None: return 0.0,0.0,[]
+        loops_src = [self.outer] + self.holes
+        if mirror: loops_src = [mirror_loop(lp) for lp in loops_src]
+        if abs(theta)%(2*math.pi) > 1e-12:
+            loops_src = [rotate_loop(lp, theta) for lp in loops_src]
+        minx,miny,maxx,maxy=bbox_of_loops([loops_src[0]])
+        return (maxx-minx),(maxy-miny),loops_src
+
+    def _candidate_base_key(self, scale: int, theta: float, mirror: bool) -> Tuple[int,float,bool]:
+        return (int(scale), round(theta % (2*math.pi), 9), bool(mirror))
+
+    def _spacing_signature(self, spacing_units: float, spacing_px: int,
+                            safety_units: float, safety_px: int,
+
+                            allow_holes: bool) -> Tuple[bool,int,int,float,float]:
+
+        return (
+            bool(allow_holes),
+            int(spacing_px),
+            int(safety_px),
+            round(float(max(0.0, spacing_units)), 9),
+            round(float(max(0.0, safety_units)), 9),
+
+        )
+
+    def ensure_candidate(self, scale: int, theta: float, mirror: bool,
+                         spacing_units: float, spacing_px: int,
+                         safety_units: float, safety_px: int,
+
+                         allow_holes: bool) -> Dict[str, Any]:
+
+        if self.outer is None:
+            raise ValueError("Cannot build candidate data for empty part")
+
+        base_key = self._candidate_base_key(scale, theta, mirror)
+        base = self._cand_cache.get(base_key)
+        if base is None:
+            w,h,loops = self.oriented(theta, mirror)
+            raw, raw_w, raw_h = rasterize_loops(loops, scale)
+            raw_segments, raw_fills = _mask_segments_and_fills(raw)
+            outer, outer_w, outer_h = rasterize_outer_only(loops, scale)
+            base = {
+                'loops': loops,
+                'raw': raw,
+                'raw_w': raw_w,
+                'raw_h': raw_h,
+                'raw_segments': raw_segments,
+                'raw_fills': raw_fills,
+                'outer_loops': [loops[0]] if loops else [],
+                'outer_mask': outer,
+                'outer_w': outer_w,
+                'outer_h': outer_h,
+                'variants': {}
+            }
+            self._cand_cache[base_key] = base
+
+        spacing_sig = self._spacing_signature(spacing_units, spacing_px,
+                                              safety_units, safety_px,
+
+                                              allow_holes)
+
+        variant = base['variants'].get(spacing_sig)
+        if variant is None:
+            if allow_holes:
+                base_loops = base['loops']
+                base_mask = base['raw']
+                base_w, base_h = base['raw_w'], base['raw_h']
+            else:
+                base_loops = base['outer_loops']
+                base_mask = base['outer_mask']
+                base_w, base_h = base['outer_w'], base['outer_h']
+
+            spacing_units = max(0.0, spacing_units)
+
+            precise_test = _offset_loops_precise(base_loops, spacing_units + safety_units)
+            precise_occ = _offset_loops_precise(base_loops, safety_units)
+            if precise_test is not None and precise_occ is not None:
+                test, test_w, test_h = rasterize_loops(precise_test, scale)
+                occ_pad, _, _ = rasterize_loops(precise_occ, scale)
+            else:
+                _warn_precise_offsets_fallback()
+
+                test = dilate_mask(base_mask, base_w, base_h, spacing_px + safety_px)
+                occ_pad = dilate_mask(base_mask, base_w, base_h, safety_px)
+                test_w, test_h = base_w, base_h
+
+            test_segments, _ = _mask_segments_and_fills(test)
+            occ_segments, occ_fills = _mask_segments_and_fills(occ_pad)
+            variant = {
+                'loops': base['loops'],
+                'raw': base['raw'],
+                'raw_segments': base['raw_segments'],
+                'raw_fills': base['raw_fills'],
+                'occ': occ_pad,
+                'occ_segments': occ_segments,
+                'occ_fills': occ_fills,
+                'test': test,
+                'test_segments': test_segments,
+                'pw': test_w,
+                'ph': test_h,
+            }
+            base['variants'][spacing_sig] = variant
+
+        return variant
+
+# ---------- Raster helpers ----------
+def _empty_mask(w:int, h:int): return [bytearray(w) for _ in range(h)]
+
+def _mask_segments_and_fills(mask):
+    segments=[]; fills=[]
+    for row in mask:
+        row_segments=[]; row_fills=[]
+        start=-1
+        row_len=len(row)
+        for idx,val in enumerate(row):
+            if val:
+                if start==-1:
+                    start=idx
+            elif start!=-1:
+                if idx>start:
+                    row_segments.append((start, idx))
+                    row_fills.append(b"\x01"*(idx-start))
+                start=-1
+        if start!=-1 and row_len>start:
+            row_segments.append((start, row_len))
+            row_fills.append(b"\x01"*(row_len-start))
+        segments.append(row_segments)
+        fills.append(row_fills)
+    return segments, fills
+
+def rasterize_polygon_to_mask(mask, w, h, pts_scaled):
+    if not pts_scaled: return
+    ys=[p[1] for p in pts_scaled]
+    y0=max(0,int(math.floor(min(ys)))); y1=min(h-1,int(math.ceil(max(ys))))
+    n=len(pts_scaled)
+    for y in range(y0,y1+1):
+        yscan=y+0.5; xs=[]
+        for i in range(n):
+            x1,y1 = pts_scaled[i]; x2,y2 = pts_scaled[(i+1)%n]
+            if y1==y2: continue
+            if y1>y2: x1,y1,x2,y2=x2,y2,x1,y1
+            if y1 <= yscan and yscan < y2:
+                t=(yscan-y1)/(y2-y1); xs.append(x1+t*(x2-x1))
+        if not xs: continue
+        xs.sort()
+        for i in range(0,len(xs),2):
+            x_start=int(math.floor(xs[i])); x_end=int(math.ceil(xs[i+1]))-1 if i+1<len(xs) else x_start
+            if x_end<0 or x_start>=w: continue
+            x_start=max(0,x_start); x_end=min(w-1,x_end)
+            row=mask[y]
+            for x in range(x_start,x_end+1): row[x]=1
+
+def rasterize_loops(loops: List[Loop], scale: float):
+    allpts=[p for lp in loops for p in lp]
+    if not allpts: return _empty_mask(1,1),1,1
+    minx,miny,maxx,maxy=bbox_of_points(allpts)
+    loops0=[[(x-minx,y-miny) for (x,y) in lp] for lp in loops]
+    pw=max(1,int(math.ceil((maxx-minx)*scale))); ph=max(1,int(math.ceil((maxy-miny)*scale)))
+    mask=_empty_mask(pw,ph)
+    if loops0:
+        outer=loops0[0]; outer_px=[(x*scale,y*scale) for x,y in outer]
+        rasterize_polygon_to_mask(mask,pw,ph,outer_px)
+        for hole in loops0[1:]:
+            hole_px=[(x*scale,y*scale) for x,y in hole]
+            hmask=_empty_mask(pw,ph); rasterize_polygon_to_mask(hmask,pw,ph,hole_px)
+            for y in range(ph):
+                row=mask[y]; hr=hmask[y]
+                for x in range(pw):
+                    if hr[x]: row[x]=0
+    return mask,pw,ph
+
+def rasterize_outer_only(loops: List[Loop], scale: float):
+    if not loops: return _empty_mask(1,1),1,1
+    outer=loops[0]; minx,miny,maxx,maxy=bbox_of_points(outer)
+    pw=max(1,int(math.ceil((maxx-minx)*scale))); ph=max(1,int(math.ceil((maxy-miny)*scale)))
+    mask=_empty_mask(pw,ph)
+    pts=[((x-minx)*scale,(y-miny)*scale) for (x,y) in outer]
+    rasterize_polygon_to_mask(mask,pw,ph,pts)
+    return mask,pw,ph
+
+def dilate_mask(mask,w,h,r):
+    if r<=0: return mask
+    out=_empty_mask(w,h); offs=[]; rr=r*r
+    for dy in range(-r,r+1):
+        for dx in range(-r,r+1):
+            if dx*dx+dy*dy<=rr: offs.append((dx,dy))
+    for y in range(h):
+        row=mask[y]
+        for x in range(w):
+            if row[x]:
+                for dx,dy in offs:
+                    xx=x+dx; yy=y+dy
+                    if 0<=xx<w and 0<=yy<h: out[yy][xx]=1
+    return out
+
+def _eff_scale(scale:int, spacing:float)->int:
+    target = max(1, scale)
+    feature = max(spacing, SAFETY_GAP, 1e-9)
+    tol = max(SPACING_ABS_TOL, feature * SPACING_REL_TOL)
+    target = max(target, int(math.ceil(1.0 / max(tol, 1e-9))))
+    if spacing > 0:
+        target = max(target, int(math.ceil(MIN_SPACING_PIXELS / max(spacing, 1e-9))))
+    if SAFETY_GAP > 0:
+        target = max(target, int(math.ceil(MIN_SPACING_PIXELS / max(SAFETY_GAP, 1e-9))))
+    return min(target, MAX_AUTO_SCALE)
+
+# ---------- Control / SSE Server ----------
+class NestAbortPartial(Exception):
+    def __init__(self, placements, sheets_used): super().__init__("Stopped by user"); self.placements=placements; self.sheets=sheets_used
+
+class NestControl:
+    def __init__(self):
+        self.pause = threading.Event()
+        self.stop  = threading.Event()
+        self.status_lock = threading.Lock()
+        self.status = {"phase":"idle"}
+        self._start_lock = threading.Lock()
+        self._start_event = threading.Event()
+        self._start_payload: Dict[str, Any] = {}
+        self._started = False
+    def set_status(self, **kv):
+        with self.status_lock:
+            self.status.update(kv)
+    def get_status(self):
+        with self.status_lock:
+            return dict(self.status)
+    def request_start(self, payload: Dict[str, Any]):
+        with self._start_lock:
+            if self._started:
+                return False
+            self._start_payload = dict(payload or {})
+            self._started = True
+        self.stop.clear()
+        self.pause.clear()
+        self.set_status(phase="starting")
+        self._start_event.set()
+        return True
+    def wait_for_start(self) -> Dict[str, Any]:
+        self._start_event.wait()
+        with self._start_lock:
+            return dict(self._start_payload)
+
+class SSEHub:
+    def __init__(self): self._clients=[]; self._lock=threading.Lock()
+    def attach(self, handler):
+        with self._lock: self._clients.append(handler)
+    def detach(self, handler):
+        with self._lock:
+            if handler in self._clients: self._clients.remove(handler)
+    def broadcast(self, typ:str, payload:dict):
+        data=json.dumps({"type":typ, **payload})
+        dead=[]
+        with self._lock:
+            for h in self._clients:
+                try:
+                    h.wfile.write(b"data: "); h.wfile.write(data.encode("utf-8")); h.wfile.write(b"\n\n")
+                    h.wfile.flush()
+                except Exception:
+                    dead.append(h)
+            for h in dead:
+                try: self._clients.remove(h)
+                except: pass
+
+from http.server import ThreadingHTTPServer, BaseHTTPRequestHandler
+
+def write_standalone_html(path_on_disk: str):
+    # Use doubled braces inside f-string for CSS/JS blocks.
+    html = f"""<!DOCTYPE html>
+<html lang="en"><head><meta charset="utf-8"/>
+<title>DXF Nesting — Live</title>
+<meta name="viewport" content="width=device-width,initial-scale=1"/>
+<style>
+  :root {{ --bg:#0b0f14; --fg:#e8eef6; --muted:#9fb3c8; --accent:#5ee1a2; --danger:#ff6b6b; --warn:#ffbb33; }}
+  html,body {{ margin:0; height:100%; background:var(--bg); color:var(--fg); font-family:ui-sans-serif,system-ui,-apple-system,Segoe UI,Roboto,Arial; }}
+  header {{ padding:12px 16px; display:flex; gap:12px; align-items:center; border-bottom:1px solid #223; }}
+  .title {{ font-weight:700; letter-spacing:.2px; }}
+  .spacer {{ flex:1; }}
+  button {{ background:#1b2735; color:var(--fg); border:1px solid #2b3b52; border-radius:10px; padding:8px 12px; cursor:pointer; }}
+  button:hover {{ border-color:#3f5b7a; }}
+  button:active {{ transform: translateY(1px); }}
+  button[disabled] {{ opacity:0.5; cursor:not-allowed; }}
+  button.danger {{ border-color:var(--danger); color:var(--danger); }}
+  button.accent {{ border-color:var(--accent); color:var(--accent); }}
+  main {{ display:grid; grid-template-columns: 320px 1fr; min-height: calc(100% - 60px); }}
+  aside {{ padding:14px; border-right:1px solid #223; }}
+  section.viewer {{ position:relative; }}
+  #canvasWrap {{ position:absolute; inset:0; display:flex; }}
+  canvas {{ margin:auto; background:#0f1620; border:1px solid #223; border-radius:12px; }}
+  .row {{ margin-bottom:12px; }}
+  .label {{ color:var(--muted); font-size:12px; margin-bottom:4px; }}
+  #progress {{ width:100%; height:14px; border-radius:8px; background:#121a24; overflow:hidden; border:1px solid #223; }}
+  #bar {{ height:100%; width:0%; background:linear-gradient(90deg,var(--accent),#23a8f2); }}
+  .mono {{ font-family: ui-monospace, SFMono-Regular, Menlo, Consolas, monospace; }}
+  select, input[type=number], input[type=text] {{ background:#0f1620; color:var(--fg); border:1px solid #223; border-radius:8px; padding:6px; width:100%; }}
+  .small {{ font-size:12px; color:var(--muted); }}
+  .pill {{ font-size:12px; padding:2px 8px; border:1px solid #2b3b52; border-radius:999px; }}
+  .ok {{ border-color:var(--accent); color:var(--accent); }}
+  .warn {{ border-color:var(--warn); color:var(--warn); }}
+  #fieldsWrap {{ display:flex; flex-direction:column; gap:8px; margin:10px 0 8px; }}
+  .fieldRow {{ display:flex; flex-direction:column; gap:4px; }}
+  .fieldLabel {{ font-size:13px; color:var(--fg); }}
+  .fieldHint {{ font-size:11px; color:var(--muted); }}
+  #optionsWrap {{ display:flex; flex-direction:column; gap:6px; margin:6px 0 10px; }}
+  .optCheck {{ display:flex; align-items:center; gap:8px; font-size:13px; }}
+  .optCheck input {{ width:16px; height:16px; }}
+</style>
+</head>
+<body>
+<header>
+  <div class="title">DXF Nesting — Live Viewer</div>
+  <div class="pill" id="gpuPill">GPU: ?</div>
+  <div class="pill" id="groupPill">Group: —</div>
+  <div class="pill" id="sheetPill">Sheet: — / —</div>
+  <div class="spacer"></div>
+  <button id="pauseBtn">Pause</button>
+  <button id="resumeBtn" class="accent">Resume</button>
+  <button id="stopBtn" class="danger">Stop &amp; Save</button>
+</header>
+<main>
+  <aside>
+    <div class="row" id="configPanel">
+      <div class="label">Run setup</div>
+      <div class="small" id="configMsg">Loading options…</div>
+      <div id="fieldsWrap"></div>
+      <div id="optionsWrap"></div>
+      <button id="startBtn" class="accent" disabled>Start Nesting</button>
+    </div>
+    <div class="row">
+      <div class="label">Progress</div>
+      <div id="progress"><div id="bar"></div></div>
+      <div class="small"><span id="placed">0</span> / <span id="total">0</span> parts placed</div>
+    </div>
+    <div class="row">
+      <div class="label">Status</div>
+      <div class="mono" id="status">—</div>
+    </div>
+    <div class="row">
+      <div class="label">View sheet</div>
+      <select id="sheetSelect"></select>
+    </div>
+    <div class="row">
+      <div class="label">Notes</div>
+      <div class="small" id="notes">Gaps enforced (no shared-line cutting unless you turned it on).<br/>You can stop any time—current result will be saved.</div>
+    </div>
+    <div class="row">
+      <div class="label">Outputs</div>
+      <div class="small mono" id="outputs">—</div>
+    </div>
+  </aside>
+  <section class="viewer">
+    <div id="canvasWrap"><canvas id="cv" width="1280" height="720"></canvas></div>
+  </section>
+</main>
+<script>
+const cv = document.getElementById('cv');
+const ctx = cv.getContext('2d');
+let W=48, H=96, M=0.5, scale=1;
+let currentSheet = 0;
+let total = 0, placed = 0;
+const pauseBtn = document.getElementById('pauseBtn');
+const resumeBtn = document.getElementById('resumeBtn');
+const stopBtn = document.getElementById('stopBtn');
+const startBtn = document.getElementById('startBtn');
+const optionsWrap = document.getElementById('optionsWrap');
+const fieldsWrap = document.getElementById('fieldsWrap');
+const configMsg = document.getElementById('configMsg');
+const sheetSel = document.getElementById('sheetSelect');
+
+let runStarted = false;
+let startRequested = false;
+
+function updateInputDisabledState() {{
+  const disabled = runStarted || startRequested;
+  document.querySelectorAll('#configPanel input, #configPanel select').forEach(el => {{
+    el.disabled = disabled;
+  }});
+}}
+
+// Maintain sheet → paths in a Map
+let sheets = new Map(); // sheetIndex -> {{paths: [ [ [x,y],... ] ], bbox:[W,H], margin:M}}
+
+function setRunState(active) {{
+  runStarted = active;
+  [pauseBtn, resumeBtn, stopBtn].forEach(btn => {{ if (btn) btn.disabled = !active; }});
+  updateInputDisabledState();
+  if (active) {{
+    startBtn.disabled = true;
+    startBtn.textContent = 'Running…';
+  }}
+}}
+
+function renderFields(fields) {{
+  fieldsWrap.innerHTML = '';
+  if (!Array.isArray(fields) || fields.length === 0) {{
+    const msg = document.createElement('div');
+    msg.className = 'small';
+    msg.textContent = 'No configurable fields exposed.';
+    fieldsWrap.appendChild(msg);
+    updateInputDisabledState();
+    return;
+  }}
+  for (const field of fields) {{
+    const id = `fld_${{field.key}}`;
+    const row = document.createElement('div');
+    row.className = 'fieldRow';
+    const label = document.createElement('label');
+    label.className = 'fieldLabel';
+    label.htmlFor = id;
+    label.textContent = field.label || field.key;
+    row.appendChild(label);
+    let input;
+    if (field.type === 'select' && Array.isArray(field.options)) {{
+      const sel = document.createElement('select');
+      sel.id = id;
+      sel.dataset.key = field.key;
+      sel.dataset.type = 'select';
+      for (const opt of field.options) {{
+        const optEl = document.createElement('option');
+        optEl.value = opt.value;
+        optEl.textContent = opt.label || opt.value;
+        if (field.value !== undefined && field.value !== null && String(field.value) === String(opt.value)) {{
+          optEl.selected = true;
+        }}
+        sel.appendChild(optEl);
+      }}
+      input = sel;
+    }} else {{
+      const inp = document.createElement('input');
+      inp.id = id;
+      inp.dataset.key = field.key;
+      inp.type = field.type === 'number' ? 'number' : 'text';
+      inp.dataset.type = inp.type;
+      if (field.value !== undefined && field.value !== null) {{
+        inp.value = field.value;
+      }} else {{
+        inp.value = '';
+      }}
+      if (field.min !== undefined) inp.min = field.min;
+      if (field.max !== undefined) inp.max = field.max;
+      if (field.step !== undefined) inp.step = field.step;
+      if (field.placeholder) inp.placeholder = field.placeholder;
+      input = inp;
+    }}
+    row.appendChild(input);
+    if (field.description) {{
+      const hint = document.createElement('div');
+      hint.className = 'fieldHint';
+      hint.textContent = field.description;
+      row.appendChild(hint);
+    }}
+    fieldsWrap.appendChild(row);
+  }}
+  updateInputDisabledState();
+}}
+
+function renderOptions(opts) {{
+  optionsWrap.innerHTML = '';
+  if (!Array.isArray(opts) || opts.length === 0) {{
+    const msg = document.createElement('div');
+    msg.className = 'small';
+    msg.textContent = 'No runtime toggles exposed.';
+    optionsWrap.appendChild(msg);
+    return;
+  }}
+  for (const opt of opts) {{
+    const id = `opt_${{opt.key}}`;
+    const label = document.createElement('label');
+    label.className = 'optCheck';
+    const cb = document.createElement('input');
+    cb.type = 'checkbox';
+    cb.id = id;
+    cb.dataset.key = opt.key;
+    cb.checked = !!opt.value;
+    const span = document.createElement('span');
+    span.textContent = opt.label;
+    if (opt.description) span.title = opt.description;
+    label.appendChild(cb);
+    label.appendChild(span);
+    optionsWrap.appendChild(label);
+  }}
+  updateInputDisabledState();
+}}
+
+async function fetchConfig() {{
+  try {{
+    const resp = await fetch('/config');
+    if (!resp.ok) throw new Error('HTTP '+resp.status);
+    const data = await resp.json();
+    if (Array.isArray(data.fields)) renderFields(data.fields);
+    if (Array.isArray(data.options)) renderOptions(data.options);
+    const phase = data.status && data.status.phase;
+    if (!runStarted && (phase === 'waiting' || phase === 'idle')) {{
+      configMsg.textContent = 'Adjust options then press Start.';
+      startBtn.disabled = false;
+      startBtn.textContent = 'Start Nesting';
+    }}
+  }} catch (err) {{
+    configMsg.textContent = 'Failed to load options.';
+  }}
+}}
+
+startBtn.addEventListener('click', async () => {{
+  if (runStarted) return;
+  const payload = {{}};
+  optionsWrap.querySelectorAll('input[type=checkbox]').forEach(cb => {{
+    payload[cb.dataset.key] = cb.checked;
+  }});
+  fieldsWrap.querySelectorAll('input, select').forEach(el => {{
+    const key = el.dataset.key;
+    if (!key) return;
+    if (el.tagName === 'SELECT') {{
+      payload[key] = el.value;
+      return;
+    }}
+    if (el.type === 'number') {{
+      payload[key] = el.value === '' ? null : el.value;
+    }} else {{
+      payload[key] = el.value;
+    }}
+  }});
+  startRequested = true;
+  updateInputDisabledState();
+  startBtn.disabled = true;
+  startBtn.textContent = 'Starting…';
+  configMsg.textContent = 'Submitting…';
+  try {{
+    const res = await fetch('/control?cmd=start', {{
+      method: 'POST',
+      headers: {{ 'Content-Type': 'application/json' }},
+      body: JSON.stringify(payload)
+    }});
+    if (!res.ok) {{
+      const text = await res.text();
+      throw new Error(text || ('HTTP '+res.status));
+    }}
+    configMsg.textContent = 'Waiting for backend…';
+  }} catch (err) {{
+    startRequested = false;
+    updateInputDisabledState();
+    startBtn.disabled = false;
+    startBtn.textContent = 'Start Nesting';
+    configMsg.textContent = 'Start failed: '+err.message;
+  }}
+}});
+
+pauseBtn.onclick = () => fetch('/control?cmd=pause', {{method:'POST'}});
+resumeBtn.onclick = () => fetch('/control?cmd=resume', {{method:'POST'}});
+stopBtn.onclick = () => fetch('/control?cmd=stop', {{method:'POST'}});
+
+setRunState(false);
+fetchConfig();
+
+function fitScale() {{
+  const pad = 20;
+  const availW = cv.width - pad*2;
+  const availH = cv.height - pad*2;
+  const drawW = W + 2*M; const drawH = H + 2*M;
+  scale = Math.min(availW/drawW, availH/drawH);
+}}
+function toXY(x,y) {{
+  // origin bottom-left visual (flip Y)
+  const pad = 20;
+  const X = pad + (x)*scale;
+  const Y = cv.height - (pad + (y)*scale);
+  return [X,Y];
+}}
+function redraw() {{
+  ctx.clearRect(0,0,cv.width,cv.height);
+  ctx.fillStyle = '#0f1620'; ctx.fillRect(0,0,cv.width,cv.height);
+  fitScale();
+  // frame
+  ctx.strokeStyle='#445'; ctx.lineWidth=2;
+  let [x0,y0] = toXY(0,0);
+  let [x1,y1] = toXY(W+2*M,0);
+  let [x2,y2] = toXY(W+2*M,H+2*M);
+  let [x3,y3] = toXY(0,H+2*M);
+  ctx.beginPath(); ctx.moveTo(x0,y0); ctx.lineTo(x1,y1); ctx.lineTo(x2,y2); ctx.lineTo(x3,y3); ctx.closePath(); ctx.stroke();
+  // parts on current sheet
+  const data = sheets.get(currentSheet);
+  if (!data) return;
+  ctx.strokeStyle='#5ee1a2'; ctx.lineWidth=1;
+  for (const lp of data.paths) {{
+    ctx.beginPath();
+    for (let i=0;i<lp.length;i++) {{
+      const [X,Y] = toXY(M+lp[i][0], M+lp[i][1]);
+      if (i===0) ctx.moveTo(X,Y); else ctx.lineTo(X,Y);
+    }}
+    ctx.stroke();
+  }}
+}}
+function setProgress(pPlaced, pTotal) {{
+  placed=pPlaced; total=pTotal;
+  document.getElementById('placed').textContent=placed;
+  document.getElementById('total').textContent=pTotal;
+  const pct = pTotal>0 ? (100*placed/pTotal) : 0;
+  document.getElementById('bar').style.width = pct.toFixed(1)+'%';
+}}
+function ensureSheet(i) {{
+  if (!sheets.has(i)) sheets.set(i, {{paths:[], bbox:[W,H], margin:M}});
+  if (![...sheetSel.options].some(o => Number(o.value)===i)) {{
+    const opt=document.createElement('option'); opt.value=String(i); opt.textContent='Sheet '+(i+1); sheetSel.appendChild(opt);
+  }}
+}}
+sheetSel.addEventListener('change', () => {{ currentSheet = Number(sheetSel.value)||0; redraw(); }});
+
+function setStatus(t) {{ document.getElementById('status').textContent = t; }}
+function setGPU(ok) {{
+  const pill=document.getElementById('gpuPill');
+  pill.textContent='GPU: '+(ok?'ON':'OFF');
+  pill.className = 'pill '+(ok?'ok':'warn');
+}}
+function setGroup(g) {{ const el=document.getElementById('groupPill'); el.textContent='Group: '+(g||'—'); }}
+function setSheetPill(cur, total) {{ const el=document.getElementById('sheetPill'); el.textContent='Sheet: '+(cur+1)+' / '+(total||'—'); }}
+
+const es = new EventSource('/events');
+es.onmessage = (ev) => {{
+  try {{
+    const msg = JSON.parse(ev.data||'{{}}');
+    if (msg.type==='waiting') {{
+      startRequested = false;
+      setRunState(false);
+      if (Array.isArray(msg.fields)) renderFields(msg.fields);
+      if (Array.isArray(msg.options)) renderOptions(msg.options);
+      const text = msg.message || 'Waiting for Start…';
+      configMsg.textContent = text;
+      startBtn.disabled = false;
+      startBtn.textContent = 'Start Nesting';
+      setStatus(text);
+      return;
+    }}
+    if (msg.type==='starting') {{
+      startRequested = true;
+      updateInputDisabledState();
+      configMsg.textContent = 'Starting…';
+      startBtn.disabled = true;
+      startBtn.textContent = 'Starting…';
+      setStatus('Starting…');
+      return;
+    }}
+    if (msg.type==='options_applied') {{
+      if (Array.isArray(msg.fields)) renderFields(msg.fields);
+      if (Array.isArray(msg.options)) renderOptions(msg.options);
+      return;
+    }}
+    if (msg.type==='hello') {{
+      setGPU(!!msg.cuda);
+      return;
+    }}
+    if (msg.type==='start') {{
+      W=msg.sheet_w; H=msg.sheet_h; M=msg.margin; setGroup(msg.group||'—'); setStatus('Starting…');
+      sheets.clear(); sheetSel.innerHTML=''; currentSheet=0; setProgress(0,msg.total_parts||0); redraw();
+      // show first sheet slot immediately
+      setRunState(true);
+      configMsg.textContent = 'Run in progress…';
+      ensureSheet(0); setSheetPill(0, 1); redraw();
+      return;
+    }}
+    if (msg.type==='group') {{
+      setGroup(msg.group||'—'); setStatus('Group '+(msg.group||'—')); setProgress(0,msg.total_parts||0);
+      sheets.clear(); sheetSel.innerHTML=''; currentSheet=0; ensureSheet(0); redraw();
+      return;
+    }}
+    if (msg.type==='sheet_opened') {{
+      ensureSheet(msg.sheet_index||0); setSheetPill(msg.sheet_index||0, msg.total_sheets||0);
+      setStatus('Opened new sheet '+(1+(msg.sheet_index||0)));
+      redraw();
+      return;
+    }}
+    if (msg.type==='place') {{
+      ensureSheet(msg.sheet);
+      const rec = sheets.get(msg.sheet);
+      if (msg.loops) for (const lp of msg.loops) rec.paths.push(lp);
+      setProgress(msg.placed||0, msg.total||0);
+      setStatus('Placed: '+(msg.part||'part')+'  (sheet '+(msg.sheet+1)+')');
+      redraw();
+      return;
+    }}
+    if (msg.type==='progress') {{
+      if (msg.text) setStatus(msg.text);
+      return;
+    }}
+    if (msg.type==='done' || msg.type==='stopped') {{
+      setStatus(msg.type==='done' ? 'Completed.' : 'Stopped — partial saved.');
+      setRunState(false);
+      startBtn.disabled = true;
+      configMsg.textContent = msg.type==='done' ? 'Completed.' : 'Stopped — partial saved.';
+      if (msg.outputs) {{
+        document.getElementById('outputs').textContent = (msg.outputs||[]).map(o=>o[0]+'  (sheets:'+o[1]+')').join('\\n') || '—';
+      }}
+      return;
+    }}
+  }} catch(e) {{ console.warn(e); }}
+}};
+</script>
+</body></html>"""
+    with open(path_on_disk, "w", encoding="utf-8") as f:
+        f.write(html)
+
+class NestHTTPHandler(BaseHTTPRequestHandler):
+    hub:SSEHub = None
+    control:NestControl = None
+    folder:str = None
+    ui_path:str = None
+    cuda_on:bool = False
+
+    def _set_headers(self, code=200, ctype="text/html; charset=utf-8", extra=None):
+        self.send_response(code); self.send_header("Content-Type", ctype)
+        self.send_header("Cache-Control", "no-cache")
+        if extra:
+            for k,v in (extra.items() if isinstance(extra,dict) else []): self.send_header(k,v)
+        self.end_headers()
+
+    def do_GET(self):
+        p = urlparse(self.path)
+        if p.path in ("/", "/index.html"):
+            try:
+                with open(self.ui_path, "r", encoding="utf-8") as f:
+                    data = f.read().encode("utf-8")
+                self._set_headers(200, "text/html; charset=utf-8"); self.wfile.write(data)
+            except Exception as e:
+                self._set_headers(500, "text/plain"); self.wfile.write(str(e).encode("utf-8"))
+            return
+
+        if p.path == "/events":
+            self.send_response(200)
+            self.send_header("Content-Type", "text/event-stream")
+            self.send_header("Cache-Control", "no-cache")
+            self.send_header("Connection", "keep-alive")
+            self.end_headers()
+            try:
+                # hello
+                hello = json.dumps({"type":"hello","cuda":self.cuda_on})
+                self.wfile.write(b"data: "); self.wfile.write(hello.encode("utf-8")); self.wfile.write(b"\n\n"); self.wfile.flush()
+                # attach
+                self.hub.attach(self)
+                # keep open
+                while True:
+                    time.sleep(15)
+                    try:
+                        self.wfile.write(b": keepalive\n\n"); self.wfile.flush()
+                    except Exception:
+                        break
+            finally:
+                self.hub.detach(self)
+            return
+
+        if p.path == "/status":
+            st = self.control.get_status()
+            self._set_headers(200, "application/json"); self.wfile.write(json.dumps(st).encode("utf-8")); return
+
+        if p.path == "/config":
+            payload = {
+                "options": _ui_toggle_snapshot(),
+                "fields": _ui_field_snapshot(),
+                "status": self.control.get_status(),
+            }
+            self._set_headers(200, "application/json"); self.wfile.write(json.dumps(payload).encode("utf-8")); return
+
+        self._set_headers(404, "text/plain"); self.wfile.write(b"Not found")
+
+    def do_POST(self):
+        p = urlparse(self.path)
+        if p.path == "/control":
+            qs = parse_qs(p.query or "")
+            cmd = (qs.get("cmd",[""])[0] or "").lower()
+            if cmd == "pause":
+                self.control.pause.set(); self._set_headers(200,"text/plain"); self.wfile.write(b"OK"); return
+            if cmd == "resume":
+                self.control.pause.clear(); self._set_headers(200,"text/plain"); self.wfile.write(b"OK"); return
+            if cmd == "stop":
+                self.control.stop.set();  self._set_headers(200,"text/plain"); self.wfile.write(b"OK"); return
+            if cmd == "start":
+                try:
+                    length = int(self.headers.get("Content-Length") or 0)
+                except Exception:
+                    length = 0
+                raw = self.rfile.read(length).decode("utf-8") if length else "{}"
+                try:
+                    payload = json.loads(raw) if raw.strip() else {}
+                except json.JSONDecodeError:
+                    self._set_headers(400, "text/plain"); self.wfile.write(b"Invalid JSON"); return
+                if not isinstance(payload, dict):
+                    self._set_headers(400, "text/plain"); self.wfile.write(b"JSON body must be an object"); return
+                if not self.control.request_start(payload):
+                    self._set_headers(409, "text/plain"); self.wfile.write(b"Already started"); return
+                self._set_headers(200, "application/json"); self.wfile.write(json.dumps({"status":"starting"}).encode("utf-8"))
+                self.hub.broadcast("starting", {"options": payload})
+                return
+            self._set_headers(400,"text/plain"); self.wfile.write(b"Bad command"); return
+        self._set_headers(404,"text/plain"); self.wfile.write(b"Not found")
+
+def start_http_server(folder:str, ui_filename:str, cuda_on:bool, control:NestControl, hub:SSEHub,
+                      port:int=0, host:str="127.0.0.1"):
+    ui_path = None
+    ui_dir_candidates = []
+    if folder and os.path.isdir(folder):
+        ui_dir_candidates.append(folder)
+    script_dir = os.path.dirname(os.path.abspath(__file__))
+    if script_dir not in ui_dir_candidates:
+        ui_dir_candidates.append(script_dir)
+    cwd = os.getcwd()
+    if cwd not in ui_dir_candidates:
+        ui_dir_candidates.append(cwd)
+
+    last_exc = None
+    for candidate in ui_dir_candidates:
+        try:
+            ui_path = os.path.join(candidate, ui_filename)
+            write_standalone_html(ui_path)
+            break
+        except Exception as exc:
+            last_exc = exc
+            ui_path = None
+    if ui_path is None:
+        raise last_exc or RuntimeError("Unable to write UI HTML file")
+
+    class _Server(ThreadingHTTPServer): daemon_threads=True
+    NestHTTPHandler.hub = hub
+    NestHTTPHandler.control = control
+    NestHTTPHandler.folder = folder
+    NestHTTPHandler.ui_path = ui_path
+    NestHTTPHandler.cuda_on = cuda_on
+    srv = _Server((host, port), NestHTTPHandler)
+    host_bound, real_port = srv.server_address
+    t = threading.Thread(target=srv.serve_forever, daemon=True)
+    t.start()
+    return srv, host_bound, real_port
+
+# ---------- placement (with live events + pause/stop checks) ----------
+def bl_place(occ, mask_segments, pw):
+    H=len(occ); W=len(occ[0]) if H>0 else 0
+    ph=len(mask_segments)
+    if H < ph or W < pw:
+        return None
+    max_y = H - ph + 1
+    max_x = W - pw + 1
+    for y in range(max_y):
+        rows = occ[y:y+ph]
+        x = 0
+        while x < max_x:
+            skip = 1
+            blocked = False
+            for yy, segs in enumerate(mask_segments):
+                if not segs:
+                    continue
+                row = rows[yy]
+                for start, end in segs:
+                    hit = row.find(1, x + start, x + end)
+                    if hit != -1:
+                        skip = max(skip, hit - (x + start) + 1)
+                        blocked = True
+                        break
+                if blocked:
+                    break
+            if not blocked:
+                return (x, y)
+            x += skip
+    return None
+
+def or_mask_inplace(occ, mask_segments, mask_fills, ox, oy):
+    for y,segs in enumerate(mask_segments):
+        if not segs: continue
+        row=occ[oy+y]
+        fills=mask_fills[y]
+        for (start,end),fill in zip(segs,fills):
+            if not fill:
+                continue
+            dst_start=ox+start
+            row[dst_start:dst_start + (end-start)] = fill
+
+def pack_bitmap_core(ordered_parts: List['Part'], W: float, H: float, spacing: float, scale: int,
+                     progress=None, progress_total=None, progress_prefix="",
+                     mask_ops: Optional[Any] = None,
+                     control: Optional[NestControl] = None,
+                     event_sink: Optional[callable] = None,
+                     precise_offsets: bool = True):
+    Wpx=max(1,int(math.ceil(W*scale))); Hpx=max(1,int(math.ceil(H*scale)))
+    spacing_units=max(0.0, spacing)
+    spacing_px=int(math.ceil(spacing_units*scale))
+    safety_px = SAFETY_PX
+    if SAFETY_GAP > 0:
+        safety_px = max(safety_px, int(math.ceil(SAFETY_GAP * scale)))
+    safety_units = max(SAFETY_GAP, safety_px / float(scale))
+    sheets_occ_raw=[]; sheets_occ_safe=[]; sheets_out=[]; sheets_count=0
+    def ensure_sheet():
+        nonlocal sheets_count
+        if len(sheets_occ_raw)<=sheets_count:
+            if mask_ops:
+                sheets_occ_raw.append(mask_ops.zeros(Hpx,Wpx)); sheets_occ_safe.append(mask_ops.zeros(Hpx,Wpx))
+            else:
+                sheets_occ_raw.append(_empty_mask(Wpx,Hpx));     sheets_occ_safe.append(_empty_mask(Wpx,Hpx))
+            sheets_out.append([])
+        return sheets_occ_raw[sheets_count], sheets_occ_safe[sheets_count], sheets_out[sheets_count]
+
+    placed_count=0; total_parts=progress_total if (progress_total is not None) else len(ordered_parts)
+
+    def check_ctrl():
+        if control:
+            while control.pause.is_set(): time.sleep(0.05)
+            if control.stop.is_set():
+                partial=[{'sheet': i, 'loops': pl['loops']} for i,out in enumerate(sheets_out) for pl in out]
+                used=max((pl['sheet'] for out in sheets_out for pl in out), default=-1)+1
+                raise NestAbortPartial(partial, used)
+
+    for p in ordered_parts:
+        check_ctrl()
+        placed=False
+        for ang,mirror in p.candidate_poses():
+            check_ctrl()
+            cand=p.ensure_candidate(scale, ang, mirror, spacing_units, spacing_px,
+
+            if mask_ops:
+                if 'test_tensor' not in cand: cand['test_tensor']=mask_ops.mask_to_tensor(cand['test'])
+                if 'occ_tensor'  not in cand: cand['occ_tensor'] =mask_ops.mask_to_tensor(cand['occ'])
+                if 'raw_tensor'  not in cand: cand['raw_tensor'] =mask_ops.mask_to_tensor(cand['raw'])
+            attempt_sheet=sheets_count
+            while True:
+                check_ctrl()
+                occ_raw,occ_safe,outlist=ensure_sheet()
+                pos = (mask_ops.find_first_fit(occ_safe, cand['test_tensor']) if mask_ops
+                       else bl_place(occ_safe, cand['test_segments'], cand['pw']))
+                if pos is not None:
+                    xpx,ypx=pos
+                    if mask_ops:
+                        mask_ops.or_mask(occ_raw, cand['raw_tensor'], xpx, ypx)
+                        mask_ops.or_mask(occ_safe,cand['occ_tensor'], xpx, ypx)
+                    else:
+                        or_mask_inplace(occ_raw, cand['raw_segments'], cand['raw_fills'], xpx, ypx)
+                        or_mask_inplace(occ_safe,cand['occ_segments'], cand['occ_fills'], xpx, ypx)
+                    x_units=xpx/scale; y_units=ypx/scale
+                    loops_t=[[ (x+x_units,y+y_units) for (x,y) in lp ] for lp in cand['loops']]
+                    outlist.append({'sheet':sheets_count,'loops':loops_t})
+                    placed=True; placed_count+=1
+                    if event_sink:
+                        event_sink("place", {"sheet":sheets_count,"loops":loops_t,"part":os.path.basename(p.name),
+                                             "placed":placed_count,"total":total_parts})
+                    if progress:
+                        progress(f"{progress_prefix}Placing parts…\nPlaced: {placed_count}/{total_parts}\nCurrent sheet: {sheets_count+1}\nPart: {os.path.basename(p.name)}")
+                    break
+                else:
+                    sheets_count+=1
+                    if event_sink:
+                        event_sink("sheet_opened", {"sheet_index": sheets_count})
+                    if progress:
+                        progress(f"{progress_prefix}Opening new sheet… now {sheets_count+1}\nPlaced: {placed_count}/{total_parts}")
+                    if sheets_count>attempt_sheet+25: break
+            if placed: break
+
+        if not placed:
+            sheets_count+=1
+            occ_raw,occ_safe,outlist=ensure_sheet()
+
+            ang,mirror=0.0,False
+            cand=p.ensure_candidate(scale, ang, mirror, spacing_units, spacing_px,
+
+                                    safety_units, safety_px, ALLOW_NEST_IN_HOLES)
+
+            if mask_ops:
+                if 'raw_tensor' not in cand: cand['raw_tensor']=mask_ops.mask_to_tensor(cand['raw'])
+                if 'occ_tensor' not in cand: cand['occ_tensor']=mask_ops.mask_to_tensor(cand['occ'])
+                mask_ops.or_mask(occ_raw,cand['raw_tensor'],0,0)
+                mask_ops.or_mask(occ_safe,cand['occ_tensor'],0,0)
+            else:
+                or_mask_inplace(occ_raw,cand['raw_segments'],cand['raw_fills'],0,0)
+                or_mask_inplace(occ_safe,cand['occ_segments'],cand['occ_fills'],0,0)
+            outlist.append({'sheet':sheets_count,'loops':cand['loops']})
+            placed_count+=1
+            if event_sink:
+                event_sink("place", {"sheet":sheets_count,"loops":cand['loops'],
+                                     "part":os.path.basename(p.name),"placed":placed_count,"total":total_parts})
+            if progress:
+                progress(f"Forced place on new sheet {sheets_count+1}\nPlaced: {placed_count}/{total_parts}")
+
+    used_sheets = max((pl['sheet'] for out in sheets_out for pl in out), default=-1)+1
+    if mask_ops:
+        fill_pixels = 0
+        for occ in sheets_occ_raw: fill_pixels += mask_ops.count_true(occ)
+    else:
+        fill_pixels = sum(sum(1 for v in row if v) for occ in sheets_occ_raw for row in occ)
+
+    placements=[{'sheet':i,'loops':pl['loops']} for i,out in enumerate(sheets_out) for pl in out]
+    return placements, used_sheets, fill_pixels
+
+def _seq_key(order: List['Part']): return tuple(p.uid for p in order)
+
+def _result_is_better(candidate, incumbent):
+    if candidate is None: return False
+    if incumbent is None: return True
+    _, cs, cf = candidate; _, is_, if_ = incumbent
+    if cs != is_: return cs < is_
+    return cf > if_
+
+def _mutate_order(order: List['Part'], rnd: Random) -> List['Part']:
+    n=len(order)
+    if n<=1: return list(order)
+    op=rnd.random()
+    if n==2: op=0.0
+    if op<0.4:
+        i,j=rnd.sample(range(n),2); new=list(order); new[i],new[j]=new[j],new[i]; return new
+    elif op<0.75:
+        i,j=rnd.sample(range(n),2); new=list(order); part=new.pop(i); new.insert(j,part); return new
+    else:
+        i,j=sorted(rnd.sample(range(n),2)); new=list(order); new[i:j+1]=reversed(new[i:j+1]); return new
+
+def _anneal_order(initial_order: List['Part'], evaluate_fn, rnd: Random, sheet_penalty: int,
+                  progress=None, label="", max_iters: Optional[int] = None, control: Optional[NestControl]=None):
+    order=list(initial_order); best_order=list(order); best_result=evaluate_fn(best_order, allow_progress=False)
+    current_order=list(order); current_result=best_result
+    n=len(order)
+    if n<=1: return best_order, best_result
+    default_iters=max(8,min(24,n+4)); base_iters=max(5,min(default_iters,max_iters)) if max_iters is not None else default_iters
+    temperature=max(1.0,n*0.4); cooling=0.9; stall_limit=None; stall=0
+    def score(res):
+        if res is None: return float('inf')
+        _,sh,fi=res; return sh*sheet_penalty - fi
+    for it in range(1, base_iters+1):
+        if control and control.stop.is_set(): break
+        while control and control.pause.is_set(): time.sleep(0.05)
+        cand_order=_mutate_order(current_order,rnd)
+        cand_result=evaluate_fn(cand_order, allow_progress=False)
+        if _result_is_better(cand_result,current_result):
+            current_order,current_result=cand_order,cand_result
+        else:
+            delta=score(cand_result)-score(current_result)
+            accept_prob=1.0 if delta<0 else (math.exp(-delta/temperature) if temperature>0 else 0.0)
+            if accept_prob>rnd.random(): current_order,current_result=cand_order,cand_result
+        if _result_is_better(current_result,best_result):
+            best_order,best_result=list(current_order),current_result
+            if progress: progress(f"{label}Anneal improvement: sheets={best_result[1]}, fill={best_result[2]}")
+            stall=0
+        else: stall+=1
+        if progress and it % max(6, base_iters//3)==0:
+            progress(f"{label}Anneal {it}/{base_iters}: best sheets={best_result[1]}, fill={best_result[2]}")
+        temperature*=cooling
+        if temperature<1e-4: temperature=1e-4
+        if stall_limit is None: stall_limit=max(3, base_iters//2)
+        if stall>=stall_limit: break
+    return best_order, best_result
+
+def pack_bitmap_multi(parts: List['Part'], W: float, H: float, spacing: float, scale: int,
+                      tries: int, seed: Optional[int], progress=None,
+                      mask_ops: Optional[Any] = None,
+                      control: Optional[NestControl]=None,
+                      event_sink: Optional[callable]=None):
+    base=[p for p in parts if p.outer is not None]
+    base.sort(key=lambda p: abs(polygon_area(p.outer)), reverse=True)
+    rnd=Random(seed) if seed is not None else Random()
+    total_parts=len(base)
+    if total_parts==0: return [], 0
+    search_scale=scale
+    if scale > 6:
+        search_scale = max(6, scale // 2)  # coarse for trials → faster
+
+    Wpx=max(1,int(math.ceil(W*scale))); Hpx=max(1,int(math.ceil(H*scale))); sheet_penalty=Wpx*Hpx*1000
+    cache: Dict[Tuple[tuple,int,float,bool], Tuple[List[dict],int,int]] = {}
+
+    def evaluate(order: List['Part'], allow_progress: bool, prefix: str = "", use_scale: int = search_scale,
+                 spacing_override: Optional[float] = None,
+                 precise_offsets: Optional[bool] = None):
+        eff_spacing = spacing if spacing_override is None else spacing_override
+        spacing_tag = round(max(0.0, eff_spacing), 9)
+        if precise_offsets is None:
+            precise_flag = (spacing_override is None and use_scale == scale)
+        else:
+            precise_flag = precise_offsets
+        key=(_seq_key(order),use_scale,spacing_tag, precise_flag)
+        if key in cache: return cache[key]
+        allow_events = (spacing_override is None) and allow_progress and event_sink is not None and precise_flag
+        res=pack_bitmap_core(order,W,H,eff_spacing,use_scale,
+                             progress=(progress if allow_progress else None),
+                             progress_total=total_parts if allow_progress else None,
+                             progress_prefix=prefix if allow_progress else "",
+                             mask_ops=mask_ops,
+                             control=control,
+                             event_sink=(event_sink if allow_events else None),
+                             precise_offsets=precise_flag)
+        cache[key]=res; return res
+
+    best_result=None; best_order=None
+    heuristic=[("Area-desc ", list(base)),
+               ("Aspect-desc ", sorted(base, key=lambda p: max(p.w,p.h,p.obb_w,p.obb_h), reverse=True)),
+               ("Tall-first ",  sorted(base, key=lambda p: p.h, reverse=True))]
+    tries=max(1,tries)
+    starts=[]
+    for ho in heuristic:
+        if len(starts)>=tries: break
+        starts.append(ho)
+    while len(starts)<tries:
+        idx=len(starts)-len(heuristic)+1
+        starts.append((f"Random {max(1,idx)} ", rnd.sample(base, len(base))))
+
+    attempts=max(1,len(starts))
+    anneal_limit=max(4,min(8,total_parts+max(1,tries//2)))
+    last_start=None
+    for t,(label,start_order) in enumerate(starts):
+        if progress: progress(f"{label}placement trial {t+1}/{attempts}…")
+        _ = evaluate(start_order, allow_progress=False, prefix=f"{label}Try {t+1}/{attempts}\n",
+                     use_scale=search_scale, spacing_override=0.0,
+                     precise_offsets=False)
+        last_start=evaluate(start_order, allow_progress=False, prefix=f"{label}Try {t+1}/{attempts}\n",
+                             use_scale=search_scale, precise_offsets=False)
+        if anneal_limit<=0:
+            order_after,result_after=start_order,last_start
+        else:
+            limit=anneal_limit if t==0 else (min(3,anneal_limit) if t<len(heuristic) else min(4,anneal_limit))
+            if limit<=1:
+                order_after,result_after=start_order,last_start
+            else:
+                order_after,_=_anneal_order(start_order,
+                    lambda o, allow_progress=False: evaluate(o, allow_progress, prefix=label,
+                                                             use_scale=search_scale, spacing_override=0.0,
+                                                             precise_offsets=False),
+                    rnd, sheet_penalty, progress=progress, label=label, max_iters=limit, control=control)
+                result_after=evaluate(order_after, allow_progress=False, prefix=label, use_scale=search_scale,
+                                      precise_offsets=False)
+        final = result_after if _result_is_better(result_after,last_start) else last_start
+        final_order = order_after if final is result_after else start_order
+        if _result_is_better(final,best_result):
+            best_result=final; best_order=final_order
+            if progress: progress(f"{label}New global best: sheets={best_result[1]}, fill={best_result[2]}")
+        elif progress and best_result:
+            progress(f"{label}Result sheets={final[1]}, fill={final[2]} (best remains sheets={best_result[1]}, fill={best_result[2]})")
+    if best_result is None:
+        best_result=last_start; best_order=starts[0][1] if starts else base
+    final_order=best_order if best_order is not None else base
+    final_result=evaluate(final_order, allow_progress=True, prefix="Final pass\n", use_scale=scale,
+                          precise_offsets=True)
+    return final_result[0], final_result[1]
+
+# ---------- Shelf fallback ----------
+def pack_shelves(parts: List['Part'], W: float, H: float, spacing: float,
+                 control: Optional[NestControl]=None, event_sink: Optional[callable]=None):
+    parts=sorted([p for p in parts if p.outer is not None], key=lambda p: max(p.w,p.h,p.obb_w,p.obb_h), reverse=True)
+    placements=[]; sheet=0; shelf_y=0.0; shelf_h=0.0; cursor_x=0.0
+    def new_sheet():
+        nonlocal sheet,shelf_y,shelf_h,cursor_x
+        sheet+=1; shelf_y=0.0; shelf_h=0.0; cursor_x=0.0
+        if event_sink: event_sink("sheet_opened", {"sheet_index": sheet})
+    for idx,p in enumerate(parts,1):
+        if control and control.stop.is_set():
+            raise NestAbortPartial(placements, (max((pl['sheet'] for pl in placements), default=-1))+1 )
+        while control and control.pause.is_set(): time.sleep(0.05)
+        cands=[]
+        for ang, mirror in p.candidate_poses():
+            w,h,_=p.oriented(ang, mirror); cands.append((ang, mirror, w, h))
+        placed=False
+        for ang, mirror, w, h in cands:
+            if cursor_x + w + spacing <= W and shelf_y + max(shelf_h, h + spacing) <= H:
+                _,_,loops = p.oriented(ang, mirror)
+                loops_t=[[(x+cursor_x,y+shelf_y) for x,y in lp] for lp in loops]
+                placements.append({'sheet':sheet,'loops':loops_t})
+                if event_sink: event_sink("place", {"sheet":sheet,"loops":loops_t,"part":os.path.basename(p.name),"placed":idx,"total":len(parts)})
+                cursor_x += w + spacing; shelf_h = max(shelf_h, h + spacing)
+                placed=True; break
+        if placed: continue
+        shelf_y += shelf_h; cursor_x = 0.0; shelf_h = 0.0
+        for ang, mirror, w, h in cands:
+            if w + spacing <= W and shelf_y + h + spacing <= H:
+                _,_,loops = p.oriented(ang, mirror)
+                loops_t=[[(x+0.0,y+shelf_y) for x,y in lp] for lp in loops]
+                placements.append({'sheet':sheet,'loops':loops_t})
+                if event_sink: event_sink("place", {"sheet":sheet,"loops":loops_t,"part":os.path.basename(p.name),"placed":idx,"total":len(parts)})
+                cursor_x = w + spacing; shelf_h = h + spacing
+                placed=True; break
+        if placed: continue
+        new_sheet()
+        ok=False
+        for ang, mirror, w, h in cands:
+            if w + spacing <= W and h + spacing <= H:
+                _,_,loops = p.oriented(ang, mirror)
+                loops_t=[[(x+0.0,y+0.0) for x,y in lp] for lp in loops]
+                placements.append({'sheet':sheet,'loops':loops_t})
+                if event_sink: event_sink("place", {"sheet":sheet,"loops":loops_t,"part":os.path.basename(p.name),"placed":idx,"total":len(parts)})
+                cursor_x = w + spacing; shelf_h = h + spacing
+                ok=True; break
+        if not ok:
+            _,_,loops = p.oriented(0.0, False)
+            loops_t=[[(x,y) for x,y in lp] for lp in loops]
+            placements.append({'sheet':sheet,'loops':loops_t})
+            if event_sink: event_sink("place", {"sheet":sheet,"loops":loops_t,"part":os.path.basename(p.name),"placed":idx,"total":len(parts)})
+            cursor_x = p.w + spacing; shelf_h = p.h + spacing
+    sheets_used=(max((pl['sheet'] for pl in placements), default=-1))+1
+    return placements, sheets_used
+
+# ---------- Line merging & writers ----------
+def merge_common_lines(placements: List[dict], tol=1e-4) -> List[dict]:
+    def norm_seg(a,b):
+        ax,ay=a; bx,by=b
+        if (bx<ax) or (abs(bx-ax)<=tol and by<ay): ax,ay,bx,by=bx,by,ax,ay
+        return (round(ax/tol), round(ay/tol), round(bx/tol), round(by/tol))
+    keep={}
+    for pl in placements:
+        new_loops=[]
+        for lp in pl['loops']:
+            segs=[]
+            for i in range(len(lp)-1):
+                a=lp[i]; b=lp[i+1]
+                key=norm_seg(a,b); keep[key]=keep.get(key,0)+1; segs.append((a,b))
+            new_loops.append(segs)
+        pl['__segs__']=new_loops
+    out=[]
+    for pl in placements:
+        lines=[]
+        for segs in pl['__segs__']:
+            for a,b in segs:
+                key=norm_seg(a,b)
+                if keep.get(key,0)==1: lines.append((a,b))
+        out.append({'sheet': pl['sheet'], 'lines': lines})
+    return out
+
+def write_r12_dxf(path, sheets, W, H, placements, margin, merge_lines=False):
+    def w(f,c,v): f.write(f"{c}\n{v}\n")
+    with open(path,'w',encoding='utf-8') as f:
+        w(f,0,"SECTION"); w(f,2,"HEADER"); w(f,9,"$INSUNITS"); w(f,70,INSUNITS); w(f,0,"ENDSEC")
+        w(f,0,"SECTION"); w(f,2,"TABLES"); w(f,0,"ENDSEC")
+        w(f,0,"SECTION"); w(f,2,"ENTITIES")
+        for s in range(sheets):
+            sheet_ox = s*(W + 2*margin + SHEET_GAP)
+            w(f,0,"POLYLINE"); w(f,8,"SHEET"); w(f,66,1); w(f,70,1)
+            for x,y in [(sheet_ox,0),(sheet_ox+W+2*margin,0),(sheet_ox+W+2*margin,H+2*margin),(sheet_ox,H+2*margin),(sheet_ox,0)]:
+                w(f,0,"VERTEX"); w(f,8,"SHEET"); w(f,10,x); w(f,20,y)
+            w(f,0,"SEQEND")
+        if merge_lines:
+            merged = merge_common_lines(placements)
+            for pl in merged:
+                ox = pl['sheet']*(W + 2*margin + SHEET_GAP) + margin
+                oy = margin
+                for (a,b) in pl['lines']:
+                    w(f,0,"LINE"); w(f,8,"NEST")
+                    w(f,10,a[0]+ox); w(f,20,a[1]+oy)
+                    w(f,11,b[0]+ox); w(f,21,b[1]+oy)
+        else:
+            for pl in placements:
+                ox = pl['sheet']*(W + 2*margin + SHEET_GAP) + margin
+                oy = margin
+                for lp in pl['loops']:
+                    w(f,0,"POLYLINE"); w(f,8,"NEST"); w(f,66,1); w(f,70,1)
+                    for x,y in ((x+ox,y+oy) for x,y in lp):
+                        w(f,0,"VERTEX"); w(f,8,"NEST"); w(f,10,x); w(f,20,y)
+                    w(f,0,"SEQEND")
+        w(f,0,"ENDSEC"); w(f,0,"EOF")
+
+def write_split_sheets(base_path_no_ext: str, placements: List[dict], total_sheets: int,
+                       W: float, H: float, margin: float, merge_lines=False):
+    for s in range(total_sheets):
+        sub=[{'sheet':0,'loops':pl['loops']} for pl in placements if pl['sheet']==s]
+        out=f"{base_path_no_ext}-s{s+1}.dxf"
+        write_r12_dxf(out,1,W,H,sub,margin,merge_lines=merge_lines)
+
+# ---------- main ----------
+def main_live():
+    prog = WinProgress("Nesting DXF… (HTML live viewer)", 520, 220); prog.create()
+
+    control = NestControl()
+    hub = SSEHub()
+
+    # start HTTP server + open viewer (GPU status filled in after configuration)
+    srv, bound_host, port = start_http_server(FOLDER, UI_FILENAME, False, control, hub, HTTP_PORT, HTTP_HOST)
+    open_host = "127.0.0.1" if bound_host in ("0.0.0.0", "::", "") else bound_host
+    url=f"http://{open_host}:{port}/"
+    try: webbrowser.open(url)
+    except: pass
+    if bound_host != open_host:
+        log(f"[INFO] Live viewer at: {url} (server bound to {bound_host})")
+    else:
+        log(f"[INFO] Live viewer at: {url}")
+
+    wait_text = "Viewer ready — adjust options in the browser and press Start."
+    control.set_status(phase="waiting")
+    hub.broadcast("waiting", {"message": wait_text, "options": _ui_toggle_snapshot(), "fields": _ui_field_snapshot()})
+    prog.update(wait_text)
+
+    # status helpers
+    def progress_cb(text: str):
+        prog.update(text)
+        hub.broadcast("progress", {"text": text})
+
+    def event_sink(kind: str, payload: dict):
+        if kind=="place":
+            hub.broadcast("place", payload)
+        elif kind=="sheet_opened":
+            hub.broadcast("sheet_opened", payload)
+
+    # Wait for the UI to kick off the run
+    start_config = control.wait_for_start()
+    _apply_field_config(start_config)
+    _apply_toggle_config(start_config)
+    applied_opts = _ui_toggle_snapshot()
+    applied_fields = _ui_field_snapshot()
+    hub.broadcast("options_applied", {"options": applied_opts, "fields": applied_fields})
+    for opt in applied_opts:
+        log(f"[INFO] {opt['label']}: {'ON' if opt['value'] else 'OFF'}")
+
+    # configure accelerator now that device selection may have changed
+    mask_ops = build_mask_ops(BITMAP_DEVICE)
+    accel_note = "Acceleration: CPU bitmap evaluator"; using_cuda=False
+    if mask_ops:
+        dev = getattr(mask_ops, "device", "cpu"); dev_type = getattr(dev, "type", str(dev))
+        if str(dev_type).lower()=="cuda": using_cuda=True; accel_note=f"Acceleration: CUDA GPU ({dev}) via PyTorch"
+        elif str(dev).lower()=="numpy": accel_note = "Acceleration: NumPy (CPU)"
+        else: accel_note=f"Acceleration: PyTorch device {dev}"
+    NestHTTPHandler.cuda_on = using_cuda
+    hub.broadcast("hello", {"cuda": using_cuda})
+
+    if not os.path.isdir(FOLDER):
+        msg=f"[ERROR] Folder not found: {FOLDER}"
+        log(msg)
+        control.set_status(phase="done")
+        hub.broadcast("progress", {"text": "Folder not found."})
+        hub.broadcast("done", {"outputs": []})
+        prog.update("Folder not found."); prog.close(); return
+
+    dxf_files = sorted([f for f in os.listdir(FOLDER) if f.lower().endswith(".dxf") and f.lower()!="nested.dxf"])
+    if not dxf_files:
+        msg=f"[WARN] No .dxf files found in: {FOLDER}"
+        log(msg)
+        control.set_status(phase="done")
+        hub.broadcast("progress", {"text": "No .dxf files found."})
+        hub.broadcast("done", {"outputs": []})
+        prog.update("No .dxf files found."); prog.close(); return
+
+    W_eff=SHEET_W-2*SHEET_MARGIN; H_eff=SHEET_H-2*SHEET_MARGIN
+    if W_eff<=0 or H_eff<=0:
+        msg=f"[ERROR] SHEET_MARGIN={SHEET_MARGIN} leaves no usable area on a {SHEET_W}×{SHEET_H} sheet."
+        log(msg)
+        control.set_status(phase="done")
+        hub.broadcast("progress", {"text": msg})
+        hub.broadcast("done", {"outputs": []})
+        prog.update(msg); prog.close(); return
+
+    eff_scale = _eff_scale(PIXELS_PER_UNIT, SPACING)
+
+    control.set_status(phase="reading")
+    hub.broadcast("progress", {"text":"Reading DXFs…"})
+    prog.update(f"Reading DXFs… 0/{len(dxf_files)}")
+
+    # parse all parts + groups
+    all_parts=[]; groups={}; skipped=0
+    for idx,fn in enumerate(dxf_files,1):
+        prog.update(f"Reading DXFs… {idx}/{len(dxf_files)}  {fn}")
+        path=os.path.join(FOLDER,fn)
+        loops,segs=parse_entities(path)
+        if not loops and segs: loops=join_segments_to_loops(segs,JOIN_TOL)
+        fallback_bbox=None
+        if not loops and segs and FALLBACK_OPEN_AS_BBOX:
+            pts=[pt for a,b in segs for pt in (a,b)]
+            if pts:
+                minx,miny,maxx,maxy=bbox_of_points(pts)
+                if maxx>minx and maxy>miny: fallback_bbox=(minx,miny,maxx,maxy)
+        if not loops and fallback_bbox is None:
+            log(f"[WARN] {fn}: no closed loops; skipped."); skipped+=1; continue
+        p=Part(fn,loops,fallback_bbox)
+        if p.outer is None or p.w<=0 or p.h<=0:
+            log(f"[WARN] {fn}: zero-sized; skipped."); skipped+=1; continue
+        qty=read_qty_for_dxf(FOLDER,fn)
+        thk_label=read_thickness_label(FOLDER,fn,THICKNESS_LABEL_UNITS)
+        for _ in range(qty):
+            all_parts.append(p); groups.setdefault(thk_label,[]).append(p)
+
+    if not all_parts:
+        log("[WARN] Nothing to nest.")
+        hub.broadcast("progress", {"text":"Nothing to nest."})
+        control.set_status(phase="done")
+        hub.broadcast("done", {"outputs": []})
+        prog.update("Nothing to nest."); prog.close(); return
+
+    outputs=[]
+    hub.broadcast("hello", {"cuda": using_cuda})
+
+    def do_one_batch(parts: List[Part], group_label: str):
+        total=len(parts)
+        hub.broadcast("start", {"sheet_w":W_eff,"sheet_h":H_eff,"margin":SHEET_MARGIN,"total_parts":total,"group":group_label})
+        hub.broadcast("sheet_opened", {"sheet_index": 0})
+        control.set_status(phase="nest", group=group_label, total=total, placed=0)
+        if NEST_MODE.lower()=="bitmap":
+            try:
+                if SHUFFLE_TRIES>1:
+                    placements, sheets = pack_bitmap_multi(parts, W_eff, H_eff, SPACING, eff_scale,
+                                                           SHUFFLE_TRIES, SHUFFLE_SEED,
+                                                           progress=progress_cb, mask_ops=mask_ops,
+                                                           control=control, event_sink=event_sink)
+                else:
+                    res = pack_bitmap_core(parts, W_eff, H_eff, SPACING, eff_scale,
+                                           progress=progress_cb, progress_total=len(parts),
+                                           mask_ops=mask_ops, control=control, event_sink=event_sink)
+                    placements, sheets = res[0], res[1]
+            except NestAbortPartial as nb:
+                placements, sheets = nb.placements, nb.sheets
+                if SPLIT_SHEETS:
+                    base_no_ext=os.path.join(FOLDER, f"{group_label}-nested")
+                    write_split_sheets(base_no_ext, placements, sheets, W_eff, H_eff, SHEET_MARGIN, merge_lines=MERGE_LINES)
+                    outputs.append((base_no_ext+"-s*", sheets))
+                else:
+                    out=os.path.join(FOLDER, f"{group_label}-nested.dxf")
+                    write_r12_dxf(out, sheets, W_eff, H_eff, placements, SHEET_MARGIN, merge_lines=MERGE_LINES)
+                    outputs.append((out, sheets))
+                hub.broadcast("stopped", {"outputs": outputs})
+                control.set_status(phase="stopped")
+                return False  # stopped
+        else:
+            try:
+                placements, sheets = pack_shelves(parts, W_eff, H_eff, SPACING, control=control, event_sink=event_sink)
+            except NestAbortPartial as nb:
+                placements, sheets = nb.placements, nb.sheets
+                if SPLIT_SHEETS:
+                    base_no_ext=os.path.join(FOLDER, f"{group_label}-nested")
+                    write_split_sheets(base_no_ext, placements, sheets, W_eff, H_eff, SHEET_MARGIN, merge_lines=MERGE_LINES)
+                    outputs.append((base_no_ext+"-s*", sheets))
+                else:
+                    out=os.path.join(FOLDER, f"{group_label}-nested.dxf")
+                    write_r12_dxf(out, sheets, W_eff, H_eff, placements, SHEET_MARGIN, merge_lines=MERGE_LINES)
+                    outputs.append((out, sheets))
+                hub.broadcast("stopped", {"outputs": outputs})
+                control.set_status(phase="stopped")
+                return False
+
+        if sheets<=0:
+            log(f"[WARN] Parts @ {group_label} exist, but none fit.")
+            return True
+
+        if SPLIT_SHEETS:
+            base_no_ext=os.path.join(FOLDER, f"{group_label}-nested")
+            write_split_sheets(base_no_ext, placements, sheets, W_eff, H_eff, SHEET_MARGIN, merge_lines=MERGE_LINES)
+            outputs.append((base_no_ext+"-s*", sheets))
+        else:
+            out=os.path.join(FOLDER, f"{group_label}-nested.dxf")
+            write_r12_dxf(out, sheets, W_eff, H_eff, placements, SHEET_MARGIN, merge_lines=MERGE_LINES)
+            outputs.append((out, sheets))
+        return True
+
+    if GROUP_BY_THICKNESS:
+        for thk_label, parts in sorted(groups.items(), key=lambda kv: kv[0]):
+            hub.broadcast("group", {"group": thk_label, "total_parts": len(parts)})
+            ok = do_one_batch(parts, thk_label)
+            if not ok: break
+    else:
+        ok = do_one_batch(all_parts, "all")
+
+    # Report
+    report_path = os.path.join(FOLDER, "nest_report.txt")
+    _report_lines.insert(0,"=== Nesting Report ===")
+    for out,sheets in outputs: _report_lines.append(f"Saved: {out}  | Sheets: {sheets}")
+    _report_lines.append(f"Mode: {NEST_MODE}")
+    _report_lines.append(f"Margin: {SHEET_MARGIN}")
+    _report_lines.append(f"Spacing: {SPACING}")
+    _report_lines.append(f"Safety halo: {SAFETY_GAP}")
+    _report_lines.append(f"Spacing tolerances: abs={SPACING_ABS_TOL}, rel={SPACING_REL_TOL}")
+    _report_lines.append(f"Minimum spacing pixels: {MIN_SPACING_PIXELS}")
+    _report_lines.append(f"Resolution (eff): {eff_scale} px/unit")
+    _report_lines.append(f"Shuffle tries: {SHUFFLE_TRIES}{'' if SHUFFLE_SEED is None else f' (seed {SHUFFLE_SEED})'}")
+    _report_lines.append(f"Rect-align mode: {RECT_ALIGN_MODE}")
+    _report_lines.append(f"Allow mirror: {ALLOW_MIRROR}")
+    _report_lines.append(f"Allow nest in holes: {ALLOW_NEST_IN_HOLES}")
+    _report_lines.append(f"Thickness label units: {THICKNESS_LABEL_UNITS}")
+    _report_lines.append(f"Split sheets: {SPLIT_SHEETS}")
+    _report_lines.append(f"Merge common lines: {MERGE_LINES}")
+    _report_lines.append(f"INSUNITS header: {'inches' if INSUNITS==1 else 'mm'}")
+    _report_lines.append(accel_note)
+    try:
+        with open(report_path,"w",encoding="utf-8") as rf: rf.write("\n".join(_report_lines))
+    except Exception as e:
+        print(f"[WARN] Could not write report: {e}")
+
+    control.set_status(phase="done")
+    hub.broadcast("done", {"outputs": outputs})
+    prog.update("Done. You can close this window."); prog.close()
+
+# ---------- crash log ----------
+def _write_crash(folder: str, ex: BaseException):
+    try:
+        path=os.path.join(folder if os.path.isdir(folder) else os.getcwd(), "nest_error.txt")
+        with open(path,"a",encoding="utf-8") as f:
+            f.write(f"=== Crash {datetime.datetime.now().isoformat()} ===\n")
+            traceback.print_exc(file=f); f.write("\n")
+        print(f"[ERROR] A crash log was written to: {path}")
+    except: pass
+
+# ---------- CLI ----------
+if __name__ == "__main__":
+    import argparse
+    parser = argparse.ArgumentParser(description="DXF Nesting with Live HTML viewer (SSE).")
+    parser.add_argument("--folder", default=FOLDER, help="Folder with DXFs and optional qty TXTs.")
+    parser.add_argument("--sheet", nargs=2, metavar=("WIDTH","HEIGHT"), type=float, default=(SHEET_W, SHEET_H))
+    parser.add_argument("--margin", type=float, default=SHEET_MARGIN)
+    parser.add_argument("--spacing", type=float, default=SPACING)
+    parser.add_argument("--safety-gap", type=float, default=SAFETY_GAP,
+                        help="Extra halo around parts in drawing units for alias protection.")
+    parser.add_argument("--spacing-abs-tol", type=float, default=SPACING_ABS_TOL,
+                        help="Absolute tolerance allowed when quantizing spacing to pixels.")
+    parser.add_argument("--spacing-rel-tol", type=float, default=SPACING_REL_TOL,
+                        help="Relative tolerance (fraction of spacing) for pixel quantization.")
+    parser.add_argument("--min-spacing-px", type=int, default=MIN_SPACING_PIXELS,
+                        help="Minimum pixels dedicated to spacing halo when rasterizing.")
+    parser.add_argument("--nest-mode", choices=["bitmap","shelf"], default=NEST_MODE)
+    parser.add_argument("--pixels-per-unit", type=int, default=PIXELS_PER_UNIT)
+    parser.add_argument("--tries", type=int, default=SHUFFLE_TRIES)
+    parser.add_argument("--seed", type=int, default=SHUFFLE_SEED)
+    parser.add_argument("--workers", type=int, default=BITMAP_EVAL_WORKERS)
+    parser.add_argument("--device", default=BITMAP_DEVICE, help="PyTorch device (e.g., 'cuda','cuda:0','cpu').")
+    parser.add_argument("--allow-mirror", dest="allow_mirror", action="store_true", default=ALLOW_MIRROR)
+    parser.add_argument("--no-mirror", dest="allow_mirror", action="store_false")
+    parser.add_argument("--allow-hole-nesting", dest="allow_holes", action="store_true", default=ALLOW_NEST_IN_HOLES)
+    parser.add_argument("--forbid-hole-nesting", dest="allow_holes", action="store_false")
+    parser.add_argument("--rect-align", choices=["off","prefer","force"], default=RECT_ALIGN_MODE)
+    parser.add_argument("--group-by-thickness", dest="group_by_thickness", action="store_true", default=GROUP_BY_THICKNESS)
+    parser.add_argument("--no-group-by-thickness", dest="group_by_thickness", action="store_false")
+    parser.add_argument("--thickness-label-units", choices=["auto","in","mm"], default=THICKNESS_LABEL_UNITS)
+    parser.add_argument("--split-sheets", dest="split_sheets", action="store_true", default=SPLIT_SHEETS)
+    parser.add_argument("--no-split-sheets", dest="split_sheets", action="store_false")
+    parser.add_argument("--merge-lines", dest="merge_lines", action="store_true", default=MERGE_LINES)
+    parser.add_argument("--no-merge-lines", dest="merge_lines", action="store_false")
+    parser.add_argument("--rotation-step-deg", type=float, default=ROTATION_STEP_DEG)
+    parser.add_argument("--insunits", choices=["in","mm"], default=("in" if INSUNITS==1 else "mm"))
+    parser.add_argument("--port", type=int, default=HTTP_PORT, help="HTTP port for the viewer (0=auto).")
+    parser.add_argument("--host", default=HTTP_HOST, help="Host/interface for the viewer server (default 127.0.0.1).")
+    parser.add_argument("--pause-on-exit", dest="pause_on_exit", action="store_true", default=False)
+    args = parser.parse_args()
+
+    # apply args
+    FOLDER = os.path.abspath(args.folder)
+    SHEET_W, SHEET_H = map(float, args.sheet)
+    SHEET_MARGIN = float(args.margin); SPACING=float(args.spacing)
+    SAFETY_GAP = max(0.0, float(args.safety_gap))
+    SPACING_ABS_TOL = max(1e-9, float(args.spacing_abs_tol))
+    SPACING_REL_TOL = max(0.0, float(args.spacing_rel_tol))
+    MIN_SPACING_PIXELS = max(1, int(args.min_spacing_px))
+    NEST_MODE = args.nest_mode
+    PIXELS_PER_UNIT = max(1, int(args.pixels_per_unit))
+    SHUFFLE_TRIES = max(1, int(args.tries)); SHUFFLE_SEED=args.seed
+    BITMAP_EVAL_WORKERS=args.workers; BITMAP_DEVICE=args.device
+    ALLOW_MIRROR=args.allow_mirror; ALLOW_NEST_IN_HOLES=args.allow_holes
+    RECT_ALIGN_MODE=args.rect_align; GROUP_BY_THICKNESS=args.group_by_thickness
+    THICKNESS_LABEL_UNITS=args.thickness_label_units
+    SPLIT_SHEETS=args.split_sheets; MERGE_LINES=args.merge_lines
+    ROTATION_STEP_DEG=max(0.0, float(args.rotation_step_deg))
+    INSUNITS = 1 if args.insunits=="in" else 4
+    HTTP_PORT = int(args.port)
+    HTTP_HOST = args.host
+
+    try:
+        main_live()
+    except Exception as ex:
+        _write_crash(FOLDER, ex)
+        traceback.print_exc()
+    finally:
+        if args.pause_on_exit and IS_WINDOWS:
+            try: input("\nPress Enter to exit…")
+            except: pass